/*
 * Copyright (c) 2008 Affine Systems, Inc (Michael Sullivan, Bobby Impollonia)
 *
 * This file is part of FFmpeg.
 *
 * FFmpeg is free software; you can redistribute it and/or
 * modify it under the terms of the GNU Lesser General Public
 * License as published by the Free Software Foundation; either
 * version 2.1 of the License, or (at your option) any later version.
 *
 * FFmpeg is distributed in the hope that it will be useful,
 * but WITHOUT ANY WARRANTY; without even the implied warranty of
 * MERCHANTABILITY or FITNESS FOR A PARTICULAR PURPOSE.  See the GNU
 * Lesser General Public License for more details.
 *
 * You should have received a copy of the GNU Lesser General Public
 * License along with FFmpeg; if not, write to the Free Software
 * Foundation, Inc., 51 Franklin Street, Fifth Floor, Boston, MA 02110-1301 USA
 */

/**
 * @file
 * Box drawing filter. Also a nice template for a filter that needs to
 * write in the input frame.
 */

#include "libavutil/colorspace.h"
#include "libavutil/common.h"
#include "libavutil/opt.h"
#include "libavutil/pixdesc.h"
#include "libavutil/parseutils.h"
#include "avfilter.h"
#include "formats.h"
#include "internal.h"
#include "video.h"

enum { Y, U, V, A };

typedef struct {
    const AVClass *class;
    int x, y, w, h, thickness;
    char *color_str;
    unsigned char yuv_color[4];
    int invert_color; ///< invert luma color
    int vsub, hsub;   ///< chroma subsampling
} DrawBoxContext;

#define OFFSET(x) offsetof(DrawBoxContext, x)
#define FLAGS AV_OPT_FLAG_VIDEO_PARAM|AV_OPT_FLAG_FILTERING_PARAM

static const AVOption drawbox_options[] = {
    { "x",           "set the box top-left corner x position", OFFSET(x), AV_OPT_TYPE_INT, {.i64=0}, INT_MIN, INT_MAX, FLAGS },
    { "y",           "set the box top-left corner y position", OFFSET(y), AV_OPT_TYPE_INT, {.i64=0}, INT_MIN, INT_MAX, FLAGS },
    { "width",       "set the box width",  OFFSET(w), AV_OPT_TYPE_INT, {.i64=0}, 0, INT_MAX, FLAGS },
    { "w",           "set the box width",  OFFSET(w), AV_OPT_TYPE_INT, {.i64=0}, 0, INT_MAX, FLAGS },
    { "height",      "set the box height", OFFSET(h), AV_OPT_TYPE_INT, {.i64=0}, 0, INT_MAX, FLAGS },
    { "h",           "set the box height", OFFSET(h), AV_OPT_TYPE_INT, {.i64=0}, 0, INT_MAX, FLAGS },
    { "color",       "set the box edge color", OFFSET(color_str), AV_OPT_TYPE_STRING, {.str="black"}, CHAR_MIN, CHAR_MAX, FLAGS },
    { "c",           "set the box edge color", OFFSET(color_str), AV_OPT_TYPE_STRING, {.str="black"}, CHAR_MIN, CHAR_MAX, FLAGS },
    { "thickness",   "set the box maximum thickness", OFFSET(thickness), AV_OPT_TYPE_INT, {.i64=4}, 0, INT_MAX, FLAGS },
    { "t",           "set the box maximum thickness", OFFSET(thickness), AV_OPT_TYPE_INT, {.i64=4}, 0, INT_MAX, FLAGS },
    {NULL},
};

AVFILTER_DEFINE_CLASS(drawbox);

static av_cold int init(AVFilterContext *ctx, const char *args)
{
    DrawBoxContext *drawbox = ctx->priv;
    uint8_t rgba_color[4];
    static const char *shorthand[] = { "x", "y", "w", "h", "color", "thickness", NULL };
    int ret;

    drawbox->class = &drawbox_class;
    av_opt_set_defaults(drawbox);

    if ((ret = av_opt_set_from_string(drawbox, args, shorthand, "=", ":")) < 0)
        return ret;

    if (!strcmp(drawbox->color_str, "invert"))
        drawbox->invert_color = 1;
    else if (av_parse_color(rgba_color, drawbox->color_str, -1, ctx) < 0)
        return AVERROR(EINVAL);

    if (!drawbox->invert_color) {
        drawbox->yuv_color[Y] = RGB_TO_Y_CCIR(rgba_color[0], rgba_color[1], rgba_color[2]);
        drawbox->yuv_color[U] = RGB_TO_U_CCIR(rgba_color[0], rgba_color[1], rgba_color[2], 0);
        drawbox->yuv_color[V] = RGB_TO_V_CCIR(rgba_color[0], rgba_color[1], rgba_color[2], 0);
        drawbox->yuv_color[A] = rgba_color[3];
    }

    return 0;
}

static av_cold void uninit(AVFilterContext *ctx)
{
    DrawBoxContext *drawbox = ctx->priv;
    av_opt_free(drawbox);
}

static int query_formats(AVFilterContext *ctx)
{
    static const enum AVPixelFormat pix_fmts[] = {
        AV_PIX_FMT_YUV444P,  AV_PIX_FMT_YUV422P,  AV_PIX_FMT_YUV420P,
        AV_PIX_FMT_YUV411P,  AV_PIX_FMT_YUV410P,
        AV_PIX_FMT_YUVJ444P, AV_PIX_FMT_YUVJ422P, AV_PIX_FMT_YUVJ420P,
        AV_PIX_FMT_YUV440P,  AV_PIX_FMT_YUVJ440P,
        AV_PIX_FMT_NONE
    };

    ff_set_common_formats(ctx, ff_make_format_list(pix_fmts));
    return 0;
}

static int config_input(AVFilterLink *inlink)
{
    DrawBoxContext *drawbox = inlink->dst->priv;
    const AVPixFmtDescriptor *desc = av_pix_fmt_desc_get(inlink->format);

    drawbox->hsub = desc->log2_chroma_w;
    drawbox->vsub = desc->log2_chroma_h;

    if (drawbox->w == 0) drawbox->w = inlink->w;
    if (drawbox->h == 0) drawbox->h = inlink->h;

    av_log(inlink->dst, AV_LOG_VERBOSE, "x:%d y:%d w:%d h:%d color:0x%02X%02X%02X%02X\n",
           drawbox->x, drawbox->y, drawbox->w, drawbox->h,
           drawbox->yuv_color[Y], drawbox->yuv_color[U], drawbox->yuv_color[V], drawbox->yuv_color[A]);

    return 0;
}

static int filter_frame(AVFilterLink *inlink, AVFrame *frame)
{
    DrawBoxContext *drawbox = inlink->dst->priv;
    int plane, x, y, xb = drawbox->x, yb = drawbox->y;
    unsigned char *row[4];

    for (y = FFMAX(yb, 0); y < frame->height && y < (yb + drawbox->h); y++) {
        row[0] = frame->data[0] + y * frame->linesize[0];

        for (plane = 1; plane < 3; plane++)
            row[plane] = frame->data[plane] +
                 frame->linesize[plane] * (y >> drawbox->vsub);

<<<<<<< HEAD
        if (drawbox->invert_color) {
            for (x = FFMAX(xb, 0); x < xb + drawbox->w && x < frame->video->w; x++)
                if ((y - yb < drawbox->thickness-1) || (yb + drawbox->h - y < drawbox->thickness) ||
                    (x - xb < drawbox->thickness-1) || (xb + drawbox->w - x < drawbox->thickness))
                    row[0][x] = 0xff - row[0][x];
        } else {
            for (x = FFMAX(xb, 0); x < xb + drawbox->w && x < frame->video->w; x++) {
                double alpha = (double)drawbox->yuv_color[A] / 255;

                if ((y - yb < drawbox->thickness-1) || (yb + drawbox->h - y < drawbox->thickness) ||
                    (x - xb < drawbox->thickness-1) || (xb + drawbox->w - x < drawbox->thickness)) {
                    row[0][x                 ] = (1 - alpha) * row[0][x                 ] + alpha * drawbox->yuv_color[Y];
                    row[1][x >> drawbox->hsub] = (1 - alpha) * row[1][x >> drawbox->hsub] + alpha * drawbox->yuv_color[U];
                    row[2][x >> drawbox->hsub] = (1 - alpha) * row[2][x >> drawbox->hsub] + alpha * drawbox->yuv_color[V];
                }
=======
        for (x = FFMAX(xb, 0); x < (xb + drawbox->w) && x < frame->width; x++) {
            double alpha = (double)drawbox->yuv_color[A] / 255;

            if ((y - yb < 3) || (yb + drawbox->h - y < 4) ||
                (x - xb < 3) || (xb + drawbox->w - x < 4)) {
                row[0][x                 ] = (1 - alpha) * row[0][x                 ] + alpha * drawbox->yuv_color[Y];
                row[1][x >> drawbox->hsub] = (1 - alpha) * row[1][x >> drawbox->hsub] + alpha * drawbox->yuv_color[U];
                row[2][x >> drawbox->hsub] = (1 - alpha) * row[2][x >> drawbox->hsub] + alpha * drawbox->yuv_color[V];
>>>>>>> 7e350379
            }
        }
    }

    return ff_filter_frame(inlink->dst->outputs[0], frame);
}

static const AVFilterPad avfilter_vf_drawbox_inputs[] = {
    {
        .name             = "default",
        .type             = AVMEDIA_TYPE_VIDEO,
        .config_props     = config_input,
        .get_video_buffer = ff_null_get_video_buffer,
        .filter_frame     = filter_frame,
<<<<<<< HEAD
        .min_perms        = AV_PERM_WRITE | AV_PERM_READ,
=======
        .needs_writable   = 1,
>>>>>>> 7e350379
    },
    { NULL }
};

static const AVFilterPad avfilter_vf_drawbox_outputs[] = {
    {
        .name = "default",
        .type = AVMEDIA_TYPE_VIDEO,
    },
    { NULL }
};

AVFilter avfilter_vf_drawbox = {
    .name      = "drawbox",
    .description = NULL_IF_CONFIG_SMALL("Draw a colored box on the input video."),
    .priv_size = sizeof(DrawBoxContext),
    .init      = init,
    .uninit    = uninit,

    .query_formats   = query_formats,
    .inputs    = avfilter_vf_drawbox_inputs,
    .outputs   = avfilter_vf_drawbox_outputs,
    .priv_class = &drawbox_class,
};<|MERGE_RESOLUTION|>--- conflicted
+++ resolved
@@ -143,14 +143,13 @@
             row[plane] = frame->data[plane] +
                  frame->linesize[plane] * (y >> drawbox->vsub);
 
-<<<<<<< HEAD
         if (drawbox->invert_color) {
-            for (x = FFMAX(xb, 0); x < xb + drawbox->w && x < frame->video->w; x++)
+            for (x = FFMAX(xb, 0); x < xb + drawbox->w && x < frame->width; x++)
                 if ((y - yb < drawbox->thickness-1) || (yb + drawbox->h - y < drawbox->thickness) ||
                     (x - xb < drawbox->thickness-1) || (xb + drawbox->w - x < drawbox->thickness))
                     row[0][x] = 0xff - row[0][x];
         } else {
-            for (x = FFMAX(xb, 0); x < xb + drawbox->w && x < frame->video->w; x++) {
+            for (x = FFMAX(xb, 0); x < xb + drawbox->w && x < frame->width; x++) {
                 double alpha = (double)drawbox->yuv_color[A] / 255;
 
                 if ((y - yb < drawbox->thickness-1) || (yb + drawbox->h - y < drawbox->thickness) ||
@@ -159,16 +158,6 @@
                     row[1][x >> drawbox->hsub] = (1 - alpha) * row[1][x >> drawbox->hsub] + alpha * drawbox->yuv_color[U];
                     row[2][x >> drawbox->hsub] = (1 - alpha) * row[2][x >> drawbox->hsub] + alpha * drawbox->yuv_color[V];
                 }
-=======
-        for (x = FFMAX(xb, 0); x < (xb + drawbox->w) && x < frame->width; x++) {
-            double alpha = (double)drawbox->yuv_color[A] / 255;
-
-            if ((y - yb < 3) || (yb + drawbox->h - y < 4) ||
-                (x - xb < 3) || (xb + drawbox->w - x < 4)) {
-                row[0][x                 ] = (1 - alpha) * row[0][x                 ] + alpha * drawbox->yuv_color[Y];
-                row[1][x >> drawbox->hsub] = (1 - alpha) * row[1][x >> drawbox->hsub] + alpha * drawbox->yuv_color[U];
-                row[2][x >> drawbox->hsub] = (1 - alpha) * row[2][x >> drawbox->hsub] + alpha * drawbox->yuv_color[V];
->>>>>>> 7e350379
             }
         }
     }
@@ -183,11 +172,7 @@
         .config_props     = config_input,
         .get_video_buffer = ff_null_get_video_buffer,
         .filter_frame     = filter_frame,
-<<<<<<< HEAD
-        .min_perms        = AV_PERM_WRITE | AV_PERM_READ,
-=======
         .needs_writable   = 1,
->>>>>>> 7e350379
     },
     { NULL }
 };
