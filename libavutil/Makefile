--- conflicted
+++ resolved
@@ -11,11 +11,8 @@
           avstring.h                                                    \
           avutil.h                                                      \
           base64.h                                                      \
-<<<<<<< HEAD
+          blowfish.h                                                    \
           bprint.h                                                      \
-=======
-          blowfish.h                                                    \
->>>>>>> 7c29377b
           bswap.h                                                       \
           common.h                                                      \
           cpu.h                                                         \
@@ -44,14 +41,9 @@
           samplefmt.h                                                   \
           sha.h                                                         \
           time.h                                                        \
-<<<<<<< HEAD
           timecode.h                                                    \
           timestamp.h                                                   \
-          version.h                                                     \
-=======
-          version.h                                                     \
           xtea.h                                                        \
->>>>>>> 7c29377b
 
 ARCH_HEADERS = bswap.h                                                  \
                intmath.h                                                \
@@ -66,11 +58,8 @@
        audioconvert.o                                                   \
        avstring.o                                                       \
        base64.o                                                         \
-<<<<<<< HEAD
+       blowfish.o                                                       \
        bprint.o                                                         \
-=======
-       blowfish.o                                                       \
->>>>>>> 7c29377b
        cpu.o                                                            \
        crc.o                                                            \
        des.o                                                            \
@@ -108,11 +97,8 @@
             aes                                                         \
             avstring                                                    \
             base64                                                      \
-<<<<<<< HEAD
+            blowfish                                                    \
             bprint                                                      \
-=======
-            blowfish                                                    \
->>>>>>> 7c29377b
             cpu                                                         \
             crc                                                         \
             des                                                         \
@@ -130,13 +116,10 @@
             rational                                                    \
             sha                                                         \
             tree                                                        \
-<<<<<<< HEAD
+            xtea                                                        \
 
 TESTPROGS-$(HAVE_LZO1X_999_COMPRESS) += lzo
 
 TOOLS = ffeval
 
-$(SUBDIR)lzo-test$(EXESUF): ELIBS = -llzo2
-=======
-            xtea                                                        \
->>>>>>> 7c29377b
+$(SUBDIR)lzo-test$(EXESUF): ELIBS = -llzo2