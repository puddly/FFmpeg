--- conflicted
+++ resolved
@@ -1,9 +1,5 @@
 /*
-<<<<<<< HEAD
- * Avi/AvxSynth support
-=======
  * AviSynth/AvxSynth support
->>>>>>> f0b234ab
  * Copyright (c) 2012 AvxSynth Team.
  *
  * This file is part of FFmpeg
@@ -30,38 +26,17 @@
 /* Enable function pointer definitions for runtime loading. */
 #define AVSC_NO_DECLSPEC
 
-<<<<<<< HEAD
 /* Platform-specific directives for AviSynth vs AvxSynth. */
 #ifdef _WIN32
   #include <windows.h>
   #undef EXTERN_C
   #include "compat/avisynth/avisynth_c.h"
   #include "compat/avisynth/avisynth_c_25.h"
-=======
-/* Platform-specific directives for AviSynth vs AvxSynth.
- *
- * avisynth_c.h needs to be the one provided with x264, as
- * the one in AviSynth's CVS hasn't been updated to support
- * 2.6's extra colorspaces. A temporary source of that header,
- * installable from a GNU-style Makefile is available from
- * github.com/qyot27/avisynth_headers -- AvxSynth doesn't
- * require this kind of special treatment because like any
- * standard *nix application, it installs its headers
- * alongside its libs. */
-#ifdef _WIN32
-  #include <windows.h>
-  #undef EXTERN_C
-  #include <avisynth/avisynth_c.h>
->>>>>>> f0b234ab
   #define AVISYNTH_LIB "avisynth"
   #define USING_AVISYNTH
 #else
   #include <dlfcn.h>
-<<<<<<< HEAD
   #include "compat/avisynth/avxsynth_c.h"
-=======
-  #include <avxsynth/avxsynth_c.h>
->>>>>>> f0b234ab
     #if defined (__APPLE__)
       #define AVISYNTH_LIB "libavxsynth.dylib"
     #else
@@ -234,7 +209,6 @@
 
 /* Create AVStream from audio and video data. */
 static int avisynth_create_stream_video(AVFormatContext *s, AVStream *st)
-<<<<<<< HEAD
 {
     AviSynthContext *avs = s->priv_data;
     int planar = 0; // 0: packed, 1: YUV, 2: Y8
@@ -524,299 +498,6 @@
             pitch = -pitch;
         }
 
-=======
-{
-    AviSynthContext *avs = s->priv_data;
-    int planar = 0; // 0: packed, 1: YUV, 2: Y8
-
-    st->codec->codec_type = AVMEDIA_TYPE_VIDEO;
-    st->codec->codec_id   = AV_CODEC_ID_RAWVIDEO;
-    st->codec->width      = avs->vi->width;
-    st->codec->height     = avs->vi->height;
-
-    st->time_base         = (AVRational) { avs->vi->fps_denominator,
-                                           avs->vi->fps_numerator };
-    st->avg_frame_rate    = (AVRational) { avs->vi->fps_numerator,
-                                           avs->vi->fps_denominator };
-    st->start_time        = 0;
-    st->duration          = avs->vi->num_frames;
-    st->nb_frames         = avs->vi->num_frames;
-
-    switch (avs->vi->pixel_type) {
-#ifdef USING_AVISYNTH
-    case AVS_CS_YV24:
-        st->codec->pix_fmt = AV_PIX_FMT_YUV444P;
-        planar             = 1;
-        break;
-    case AVS_CS_YV16:
-        st->codec->pix_fmt = AV_PIX_FMT_YUV422P;
-        planar             = 1;
-        break;
-    case AVS_CS_YV411:
-        st->codec->pix_fmt = AV_PIX_FMT_YUV411P;
-        planar             = 1;
-        break;
-    case AVS_CS_Y8:
-        st->codec->pix_fmt = AV_PIX_FMT_GRAY8;
-        planar             = 2;
-        break;
-#endif
-    case AVS_CS_BGR24:
-        st->codec->pix_fmt = AV_PIX_FMT_BGR24;
-        break;
-    case AVS_CS_BGR32:
-        st->codec->pix_fmt = AV_PIX_FMT_RGB32;
-        break;
-    case AVS_CS_YUY2:
-        st->codec->pix_fmt = AV_PIX_FMT_YUYV422;
-        break;
-    case AVS_CS_YV12:
-        st->codec->pix_fmt = AV_PIX_FMT_YUV420P;
-        planar             = 1;
-        break;
-    case AVS_CS_I420: // Is this even used anywhere?
-        st->codec->pix_fmt = AV_PIX_FMT_YUV420P;
-        planar             = 1;
-        break;
-    default:
-        av_log(s, AV_LOG_ERROR,
-               "unknown AviSynth colorspace %d\n", avs->vi->pixel_type);
-        avs->error = 1;
-        return AVERROR_UNKNOWN;
-    }
-
-    switch (planar) {
-    case 2: // Y8
-        avs->n_planes = 1;
-        avs->planes   = avs_planes_grey;
-        break;
-    case 1: // YUV
-        avs->n_planes = 3;
-        avs->planes   = avs_planes_yuv;
-        break;
-    default:
-        avs->n_planes = 1;
-        avs->planes   = avs_planes_packed;
-    }
-    return 0;
-}
-
-static int avisynth_create_stream_audio(AVFormatContext *s, AVStream *st)
-{
-    AviSynthContext *avs = s->priv_data;
-
-    st->codec->codec_type  = AVMEDIA_TYPE_AUDIO;
-    st->codec->sample_rate = avs->vi->audio_samples_per_second;
-    st->codec->channels    = avs->vi->nchannels;
-    st->time_base          = (AVRational) { 1,
-                                            avs->vi->audio_samples_per_second };
-
-    switch (avs->vi->sample_type) {
-    case AVS_SAMPLE_INT8:
-        st->codec->codec_id = AV_CODEC_ID_PCM_U8;
-        break;
-    case AVS_SAMPLE_INT16:
-        st->codec->codec_id = AV_CODEC_ID_PCM_S16LE;
-        break;
-    case AVS_SAMPLE_INT24:
-        st->codec->codec_id = AV_CODEC_ID_PCM_S24LE;
-        break;
-    case AVS_SAMPLE_INT32:
-        st->codec->codec_id = AV_CODEC_ID_PCM_S32LE;
-        break;
-    case AVS_SAMPLE_FLOAT:
-        st->codec->codec_id = AV_CODEC_ID_PCM_F32LE;
-        break;
-    default:
-        av_log(s, AV_LOG_ERROR,
-               "unknown AviSynth sample type %d\n", avs->vi->sample_type);
-        avs->error = 1;
-        return AVERROR_UNKNOWN;
-    }
-    return 0;
-}
-
-static int avisynth_create_stream(AVFormatContext *s)
-{
-    AviSynthContext *avs = s->priv_data;
-    AVStream *st;
-    int ret;
-    int id = 0;
-
-    if (avs_has_video(avs->vi)) {
-        st = avformat_new_stream(s, NULL);
-        if (!st)
-            return AVERROR_UNKNOWN;
-        st->id = id++;
-        if (ret = avisynth_create_stream_video(s, st))
-            return ret;
-    }
-    if (avs_has_audio(avs->vi)) {
-        st = avformat_new_stream(s, NULL);
-        if (!st)
-            return AVERROR_UNKNOWN;
-        st->id = id++;
-        if (ret = avisynth_create_stream_audio(s, st))
-            return ret;
-    }
-    return 0;
-}
-
-static int avisynth_open_file(AVFormatContext *s)
-{
-    AviSynthContext *avs = s->priv_data;
-    AVS_Value arg, val;
-    int ret;
-#ifdef USING_AVISYNTH
-    char filename_ansi[MAX_PATH * 4];
-    wchar_t filename_wc[MAX_PATH * 4];
-#endif
-
-    if (ret = avisynth_context_create(s))
-        return ret;
-
-#ifdef USING_AVISYNTH
-    /* Convert UTF-8 to ANSI code page */
-    MultiByteToWideChar(CP_UTF8, 0, s->filename, -1, filename_wc, MAX_PATH * 4);
-    WideCharToMultiByte(CP_THREAD_ACP, 0, filename_wc, -1, filename_ansi,
-                        MAX_PATH * 4, NULL, NULL);
-    arg = avs_new_value_string(filename_ansi);
-#else
-    arg = avs_new_value_string(s->filename);
-#endif
-    val = avs_library.avs_invoke(avs->env, "Import", arg, 0);
-    if (avs_is_error(val)) {
-        av_log(s, AV_LOG_ERROR, "%s\n", avs_as_error(val));
-        ret = AVERROR_UNKNOWN;
-        goto fail;
-    }
-    if (!avs_is_clip(val)) {
-        av_log(s, AV_LOG_ERROR, "AviSynth script did not return a clip\n");
-        ret = AVERROR_UNKNOWN;
-        goto fail;
-    }
-
-    avs->clip = avs_library.avs_take_clip(val, avs->env);
-    avs->vi   = avs_library.avs_get_video_info(avs->clip);
-
-#ifdef USING_AVISYNTH
-    /* libav only supports AviSynth 2.6 on Windows. Since AvxSynth
-     * identifies itself as interface version 3 like 2.5.8, this
-     * needs to be special-cased. */
-
-    if (avs_library.avs_get_version(avs->clip) == 3) {
-        av_log(s, AV_LOG_ERROR,
-               "AviSynth 2.5.8 not supported. Please upgrade to 2.6.\n");
-        ret = AVERROR_UNKNOWN;
-        goto fail;
-    }
-#endif
-
-    /* Release the AVS_Value as it will go out of scope. */
-    avs_library.avs_release_value(val);
-
-    if (ret = avisynth_create_stream(s))
-        goto fail;
-
-    return 0;
-
-fail:
-    avisynth_context_destroy(avs);
-    return ret;
-}
-
-static void avisynth_next_stream(AVFormatContext *s, AVStream **st,
-                                 AVPacket *pkt, int *discard)
-{
-    AviSynthContext *avs = s->priv_data;
-
-    pkt->stream_index = avs->curr_stream++;
-    avs->curr_stream %= s->nb_streams;
-
-    *st = s->streams[pkt->stream_index];
-    if ((*st)->discard == AVDISCARD_ALL)
-        *discard = 1;
-    else
-        *discard = 0;
-
-    return;
-}
-
-/* Copy AviSynth clip data into an AVPacket. */
-static int avisynth_read_packet_video(AVFormatContext *s, AVPacket *pkt,
-                                      int discard)
-{
-    AviSynthContext *avs = s->priv_data;
-    AVS_VideoFrame *frame;
-    unsigned char *dst_p;
-    const unsigned char *src_p;
-    int n, i, plane, rowsize, planeheight, pitch, bits;
-    const char *error;
-
-    if (avs->curr_frame >= avs->vi->num_frames)
-        return AVERROR_EOF;
-
-    /* This must happen even if the stream is discarded to prevent desync. */
-    n = avs->curr_frame++;
-    if (discard)
-        return 0;
-
-    pkt->pts      = n;
-    pkt->dts      = n;
-    pkt->duration = 1;
-
-#ifdef USING_AVISYNTH
-    /* Define the bpp values for the new AviSynth 2.6 colorspaces.
-     * Since AvxSynth doesn't have these functions, special-case
-     * it in order to avoid implicit declaration errors. */
-
-    if (avs_is_yv24(avs->vi))
-        bits = 24;
-    else if (avs_is_yv16(avs->vi))
-        bits = 16;
-    else if (avs_is_yv411(avs->vi))
-        bits = 12;
-    else if (avs_is_y8(avs->vi))
-        bits = 8;
-    else
-#endif
-        bits = avs_bits_per_pixel(avs->vi);
-
-    /* Without the cast to int64_t, calculation overflows at about 9k x 9k
-     * resolution. */
-    pkt->size = (((int64_t)avs->vi->width *
-                  (int64_t)avs->vi->height) * bits) / 8;
-    if (!pkt->size)
-        return AVERROR_UNKNOWN;
-
-    if (av_new_packet(pkt, pkt->size) < 0)
-        return AVERROR(ENOMEM);
-
-    frame = avs_library.avs_get_frame(avs->clip, n);
-    error = avs_library.avs_clip_get_error(avs->clip);
-    if (error) {
-        av_log(s, AV_LOG_ERROR, "%s\n", error);
-        avs->error = 1;
-        av_packet_unref(pkt);
-        return AVERROR_UNKNOWN;
-    }
-
-    dst_p = pkt->data;
-    for (i = 0; i < avs->n_planes; i++) {
-        plane = avs->planes[i];
-        src_p = avs_get_read_ptr_p(frame, plane);
-        pitch = avs_get_pitch_p(frame, plane);
-
-        rowsize     = avs_get_row_size_p(frame, plane);
-        planeheight = avs_get_height_p(frame, plane);
-
-        /* Flip RGB video. */
-        if (avs_is_rgb24(avs->vi) || avs_is_rgb(avs->vi)) {
-            src_p = src_p + (planeheight - 1) * pitch;
-            pitch = -pitch;
-        }
-
->>>>>>> f0b234ab
         avs_library.avs_bit_blt(avs->env, dst_p, rowsize, src_p, pitch,
                                  rowsize, planeheight);
         dst_p += rowsize * planeheight;
@@ -852,7 +533,6 @@
     } else {
         samples = 1000;
     }
-<<<<<<< HEAD
 
     /* After seeking, audio may catch up with video. */
     if (samples <= 0) {
@@ -901,56 +581,6 @@
     if (ret = avpriv_lock_avformat())
         return ret;
 
-=======
-
-    /* After seeking, audio may catch up with video. */
-    if (samples <= 0) {
-        pkt->size = 0;
-        pkt->data = NULL;
-        return 0;
-    }
-
-    if (avs->curr_sample + samples > avs->vi->num_audio_samples)
-        samples = avs->vi->num_audio_samples - avs->curr_sample;
-
-    /* This must happen even if the stream is discarded to prevent desync. */
-    n                 = avs->curr_sample;
-    avs->curr_sample += samples;
-    if (discard)
-        return 0;
-
-    pkt->pts      = n;
-    pkt->dts      = n;
-    pkt->duration = samples;
-
-    pkt->size = avs_bytes_per_channel_sample(avs->vi) *
-                samples * avs->vi->nchannels;
-    if (!pkt->size)
-        return AVERROR_UNKNOWN;
-
-    if (av_new_packet(pkt, pkt->size) < 0)
-        return AVERROR(ENOMEM);
-
-    avs_library.avs_get_audio(avs->clip, pkt->data, n, samples);
-    error = avs_library.avs_clip_get_error(avs->clip);
-    if (error) {
-        av_log(s, AV_LOG_ERROR, "%s\n", error);
-        avs->error = 1;
-        av_packet_unref(pkt);
-        return AVERROR_UNKNOWN;
-    }
-    return 0;
-}
-
-static av_cold int avisynth_read_header(AVFormatContext *s)
-{
-    int ret;
-
-    // Calling library must implement a lock for thread-safe opens.
-    if (ret = avpriv_lock_avformat())
-        return ret;
-
->>>>>>> f0b234ab
     if (ret = avisynth_open_file(s)) {
         avpriv_unlock_avformat();
         return ret;
@@ -970,11 +600,8 @@
     if (avs->error)
         return AVERROR_UNKNOWN;
 
-<<<<<<< HEAD
     av_free_packet(pkt);
 
-=======
->>>>>>> f0b234ab
     /* If either stream reaches EOF, try to read the other one before
      * giving up. */
     avisynth_next_stream(s, &st, pkt, &discard);
