/*
 * Apple HTTP Live Streaming demuxer
 * Copyright (c) 2010 Martin Storsjo
 * Copyright (c) 2013 Anssi Hannula
 *
 * This file is part of FFmpeg.
 *
 * FFmpeg is free software; you can redistribute it and/or
 * modify it under the terms of the GNU Lesser General Public
 * License as published by the Free Software Foundation; either
 * version 2.1 of the License, or (at your option) any later version.
 *
 * FFmpeg is distributed in the hope that it will be useful,
 * but WITHOUT ANY WARRANTY; without even the implied warranty of
 * MERCHANTABILITY or FITNESS FOR A PARTICULAR PURPOSE.  See the GNU
 * Lesser General Public License for more details.
 *
 * You should have received a copy of the GNU Lesser General Public
 * License along with FFmpeg; if not, write to the Free Software
 * Foundation, Inc., 51 Franklin Street, Fifth Floor, Boston, MA 02110-1301 USA
 */

/**
 * @file
 * Apple HTTP Live Streaming demuxer
 * http://tools.ietf.org/html/draft-pantos-http-live-streaming
 */

#include "libavutil/avstring.h"
#include "libavutil/avassert.h"
#include "libavutil/intreadwrite.h"
#include "libavutil/mathematics.h"
#include "libavutil/opt.h"
#include "libavutil/dict.h"
#include "libavutil/time.h"
#include "avformat.h"
#include "internal.h"
#include "avio_internal.h"
#include "id3v2.h"

#define INITIAL_BUFFER_SIZE 32768

#define MAX_FIELD_LEN 64
#define MAX_CHARACTERISTICS_LEN 512

#define MPEG_TIME_BASE 90000
#define MPEG_TIME_BASE_Q (AVRational){1, MPEG_TIME_BASE}

/*
 * An apple http stream consists of a playlist with media segment files,
 * played sequentially. There may be several playlists with the same
 * video content, in different bandwidth variants, that are played in
 * parallel (preferably only one bandwidth variant at a time). In this case,
 * the user supplied the url to a main playlist that only lists the variant
 * playlists.
 *
 * If the main playlist doesn't point at any variants, we still create
 * one anonymous toplevel variant for this, to maintain the structure.
 */

enum KeyType {
    KEY_NONE,
    KEY_AES_128,
    KEY_SAMPLE_AES
};

struct segment {
    int64_t duration;
    int64_t url_offset;
    int64_t size;
    char *url;
    char *key;
    enum KeyType key_type;
    uint8_t iv[16];
    /* associated Media Initialization Section, treated as a segment */
    struct segment *init_section;
};

struct rendition;

enum PlaylistType {
    PLS_TYPE_UNSPECIFIED,
    PLS_TYPE_EVENT,
    PLS_TYPE_VOD
};

/*
 * Each playlist has its own demuxer. If it currently is active,
 * it has an open AVIOContext too, and potentially an AVPacket
 * containing the next packet from this stream.
 */
struct playlist {
    char url[MAX_URL_SIZE];
    AVIOContext pb;
    uint8_t* read_buffer;
    AVIOContext *input;
    AVFormatContext *parent;
    int index;
    AVFormatContext *ctx;
    AVPacket pkt;
    int stream_offset;

    int finished;
    enum PlaylistType type;
    int64_t target_duration;
    int start_seq_no;
    int n_segments;
    struct segment **segments;
    int needed, cur_needed;
    int cur_seq_no;
    int64_t cur_seg_offset;
    int64_t last_load_time;

    /* Currently active Media Initialization Section */
    struct segment *cur_init_section;
    uint8_t *init_sec_buf;
    unsigned int init_sec_buf_size;
    unsigned int init_sec_data_len;
    unsigned int init_sec_buf_read_offset;

    char key_url[MAX_URL_SIZE];
    uint8_t key[16];

    /* ID3 timestamp handling (elementary audio streams have ID3 timestamps
     * (and possibly other ID3 tags) in the beginning of each segment) */
    int is_id3_timestamped; /* -1: not yet known */
    int64_t id3_mpegts_timestamp; /* in mpegts tb */
    int64_t id3_offset; /* in stream original tb */
    uint8_t* id3_buf; /* temp buffer for id3 parsing */
    unsigned int id3_buf_size;
    AVDictionary *id3_initial; /* data from first id3 tag */
    int id3_found; /* ID3 tag found at some point */
    int id3_changed; /* ID3 tag data has changed at some point */
    ID3v2ExtraMeta *id3_deferred_extra; /* stored here until subdemuxer is opened */

    int64_t seek_timestamp;
    int seek_flags;
    int seek_stream_index; /* into subdemuxer stream array */

    /* Renditions associated with this playlist, if any.
     * Alternative rendition playlists have a single rendition associated
     * with them, and variant main Media Playlists may have
     * multiple (playlist-less) renditions associated with them. */
    int n_renditions;
    struct rendition **renditions;

    /* Media Initialization Sections (EXT-X-MAP) associated with this
     * playlist, if any. */
    int n_init_sections;
    struct segment **init_sections;
};

/*
 * Renditions are e.g. alternative subtitle or audio streams.
 * The rendition may either be an external playlist or it may be
 * contained in the main Media Playlist of the variant (in which case
 * playlist is NULL).
 */
struct rendition {
    enum AVMediaType type;
    struct playlist *playlist;
    char group_id[MAX_FIELD_LEN];
    char language[MAX_FIELD_LEN];
    char name[MAX_FIELD_LEN];
    int disposition;
};

struct variant {
    int bandwidth;

    /* every variant contains at least the main Media Playlist in index 0 */
    int n_playlists;
    struct playlist **playlists;

    char audio_group[MAX_FIELD_LEN];
    char video_group[MAX_FIELD_LEN];
    char subtitles_group[MAX_FIELD_LEN];
};

typedef struct HLSContext {
    AVClass *class;
    AVFormatContext *ctx;
    int n_variants;
    struct variant **variants;
    int n_playlists;
    struct playlist **playlists;
    int n_renditions;
    struct rendition **renditions;

    int cur_seq_no;
    int live_start_index;
    int first_packet;
    int64_t first_timestamp;
    int64_t cur_timestamp;
    AVIOInterruptCB *interrupt_callback;
    char *user_agent;                    ///< holds HTTP user agent set as an AVOption to the HTTP protocol context
    char *cookies;                       ///< holds HTTP cookie values set in either the initial response or as an AVOption to the HTTP protocol context
    char *headers;                       ///< holds HTTP headers set as an AVOption to the HTTP protocol context
    char *http_proxy;                    ///< holds the address of the HTTP proxy server
    AVDictionary *avio_opts;
    int strict_std_compliance;
} HLSContext;

static int read_chomp_line(AVIOContext *s, char *buf, int maxlen)
{
    int len = ff_get_line(s, buf, maxlen);
    while (len > 0 && av_isspace(buf[len - 1]))
        buf[--len] = '\0';
    return len;
}

static void free_segment_list(struct playlist *pls)
{
    int i;
    for (i = 0; i < pls->n_segments; i++) {
        av_freep(&pls->segments[i]->key);
        av_freep(&pls->segments[i]->url);
        av_freep(&pls->segments[i]);
    }
    av_freep(&pls->segments);
    pls->n_segments = 0;
}

static void free_init_section_list(struct playlist *pls)
{
    int i;
    for (i = 0; i < pls->n_init_sections; i++) {
        av_freep(&pls->init_sections[i]->url);
        av_freep(&pls->init_sections[i]);
    }
    av_freep(&pls->init_sections);
    pls->n_init_sections = 0;
}

static void free_playlist_list(HLSContext *c)
{
    int i;
    for (i = 0; i < c->n_playlists; i++) {
        struct playlist *pls = c->playlists[i];
        free_segment_list(pls);
        free_init_section_list(pls);
        av_freep(&pls->renditions);
        av_freep(&pls->id3_buf);
        av_dict_free(&pls->id3_initial);
        ff_id3v2_free_extra_meta(&pls->id3_deferred_extra);
        av_freep(&pls->init_sec_buf);
        av_packet_unref(&pls->pkt);
        av_freep(&pls->pb.buffer);
        if (pls->input)
            ff_format_io_close(c->ctx, &pls->input);
        if (pls->ctx) {
            pls->ctx->pb = NULL;
            avformat_close_input(&pls->ctx);
        }
        av_free(pls);
    }
    av_freep(&c->playlists);
    av_freep(&c->cookies);
    av_freep(&c->user_agent);
    av_freep(&c->headers);
    av_freep(&c->http_proxy);
    c->n_playlists = 0;
}

static void free_variant_list(HLSContext *c)
{
    int i;
    for (i = 0; i < c->n_variants; i++) {
        struct variant *var = c->variants[i];
        av_freep(&var->playlists);
        av_free(var);
    }
    av_freep(&c->variants);
    c->n_variants = 0;
}

static void free_rendition_list(HLSContext *c)
{
    int i;
    for (i = 0; i < c->n_renditions; i++)
        av_freep(&c->renditions[i]);
    av_freep(&c->renditions);
    c->n_renditions = 0;
}

/*
 * Used to reset a statically allocated AVPacket to a clean slate,
 * containing no data.
 */
static void reset_packet(AVPacket *pkt)
{
    av_init_packet(pkt);
    pkt->data = NULL;
}

static struct playlist *new_playlist(HLSContext *c, const char *url,
                                     const char *base)
{
    struct playlist *pls = av_mallocz(sizeof(struct playlist));
    if (!pls)
        return NULL;
    reset_packet(&pls->pkt);
    ff_make_absolute_url(pls->url, sizeof(pls->url), base, url);
    pls->seek_timestamp = AV_NOPTS_VALUE;

    pls->is_id3_timestamped = -1;
    pls->id3_mpegts_timestamp = AV_NOPTS_VALUE;

    dynarray_add(&c->playlists, &c->n_playlists, pls);
    return pls;
}

struct variant_info {
    char bandwidth[20];
    /* variant group ids: */
    char audio[MAX_FIELD_LEN];
    char video[MAX_FIELD_LEN];
    char subtitles[MAX_FIELD_LEN];
};

static struct variant *new_variant(HLSContext *c, struct variant_info *info,
                                   const char *url, const char *base)
{
    struct variant *var;
    struct playlist *pls;

    pls = new_playlist(c, url, base);
    if (!pls)
        return NULL;

    var = av_mallocz(sizeof(struct variant));
    if (!var)
        return NULL;

    if (info) {
        var->bandwidth = atoi(info->bandwidth);
        strcpy(var->audio_group, info->audio);
        strcpy(var->video_group, info->video);
        strcpy(var->subtitles_group, info->subtitles);
    }

    dynarray_add(&c->variants, &c->n_variants, var);
    dynarray_add(&var->playlists, &var->n_playlists, pls);
    return var;
}

static void handle_variant_args(struct variant_info *info, const char *key,
                                int key_len, char **dest, int *dest_len)
{
    if (!strncmp(key, "BANDWIDTH=", key_len)) {
        *dest     =        info->bandwidth;
        *dest_len = sizeof(info->bandwidth);
    } else if (!strncmp(key, "AUDIO=", key_len)) {
        *dest     =        info->audio;
        *dest_len = sizeof(info->audio);
    } else if (!strncmp(key, "VIDEO=", key_len)) {
        *dest     =        info->video;
        *dest_len = sizeof(info->video);
    } else if (!strncmp(key, "SUBTITLES=", key_len)) {
        *dest     =        info->subtitles;
        *dest_len = sizeof(info->subtitles);
    }
}

struct key_info {
     char uri[MAX_URL_SIZE];
     char method[11];
     char iv[35];
};

static void handle_key_args(struct key_info *info, const char *key,
                            int key_len, char **dest, int *dest_len)
{
    if (!strncmp(key, "METHOD=", key_len)) {
        *dest     =        info->method;
        *dest_len = sizeof(info->method);
    } else if (!strncmp(key, "URI=", key_len)) {
        *dest     =        info->uri;
        *dest_len = sizeof(info->uri);
    } else if (!strncmp(key, "IV=", key_len)) {
        *dest     =        info->iv;
        *dest_len = sizeof(info->iv);
    }
}

struct init_section_info {
    char uri[MAX_URL_SIZE];
    char byterange[32];
};

static struct segment *new_init_section(struct playlist *pls,
                                        struct init_section_info *info,
                                        const char *url_base)
{
    struct segment *sec;
    char *ptr;
    char tmp_str[MAX_URL_SIZE];

    if (!info->uri[0])
        return NULL;

    sec = av_mallocz(sizeof(*sec));
    if (!sec)
        return NULL;

    ff_make_absolute_url(tmp_str, sizeof(tmp_str), url_base, info->uri);
    sec->url = av_strdup(tmp_str);
    if (!sec->url) {
        av_free(sec);
        return NULL;
    }

    if (info->byterange[0]) {
        sec->size = atoi(info->byterange);
        ptr = strchr(info->byterange, '@');
        if (ptr)
            sec->url_offset = atoi(ptr+1);
    } else {
        /* the entire file is the init section */
        sec->size = -1;
    }

    dynarray_add(&pls->init_sections, &pls->n_init_sections, sec);

    return sec;
}

static void handle_init_section_args(struct init_section_info *info, const char *key,
                                           int key_len, char **dest, int *dest_len)
{
    if (!strncmp(key, "URI=", key_len)) {
        *dest     =        info->uri;
        *dest_len = sizeof(info->uri);
    } else if (!strncmp(key, "BYTERANGE=", key_len)) {
        *dest     =        info->byterange;
        *dest_len = sizeof(info->byterange);
    }
}

struct rendition_info {
    char type[16];
    char uri[MAX_URL_SIZE];
    char group_id[MAX_FIELD_LEN];
    char language[MAX_FIELD_LEN];
    char assoc_language[MAX_FIELD_LEN];
    char name[MAX_FIELD_LEN];
    char defaultr[4];
    char forced[4];
    char characteristics[MAX_CHARACTERISTICS_LEN];
};

static struct rendition *new_rendition(HLSContext *c, struct rendition_info *info,
                                      const char *url_base)
{
    struct rendition *rend;
    enum AVMediaType type = AVMEDIA_TYPE_UNKNOWN;
    char *characteristic;
    char *chr_ptr;
    char *saveptr;

    if (!strcmp(info->type, "AUDIO"))
        type = AVMEDIA_TYPE_AUDIO;
    else if (!strcmp(info->type, "VIDEO"))
        type = AVMEDIA_TYPE_VIDEO;
    else if (!strcmp(info->type, "SUBTITLES"))
        type = AVMEDIA_TYPE_SUBTITLE;
    else if (!strcmp(info->type, "CLOSED-CAPTIONS"))
        /* CLOSED-CAPTIONS is ignored since we do not support CEA-608 CC in
         * AVC SEI RBSP anyway */
        return NULL;

    if (type == AVMEDIA_TYPE_UNKNOWN)
        return NULL;

    /* URI is mandatory for subtitles as per spec */
    if (type == AVMEDIA_TYPE_SUBTITLE && !info->uri[0])
        return NULL;

    /* TODO: handle subtitles (each segment has to parsed separately) */
    if (c->strict_std_compliance > FF_COMPLIANCE_EXPERIMENTAL)
        if (type == AVMEDIA_TYPE_SUBTITLE)
            return NULL;

    rend = av_mallocz(sizeof(struct rendition));
    if (!rend)
        return NULL;

    dynarray_add(&c->renditions, &c->n_renditions, rend);

    rend->type = type;
    strcpy(rend->group_id, info->group_id);
    strcpy(rend->language, info->language);
    strcpy(rend->name, info->name);

    /* add the playlist if this is an external rendition */
    if (info->uri[0]) {
        rend->playlist = new_playlist(c, info->uri, url_base);
        if (rend->playlist)
            dynarray_add(&rend->playlist->renditions,
                         &rend->playlist->n_renditions, rend);
    }

    if (info->assoc_language[0]) {
        int langlen = strlen(rend->language);
        if (langlen < sizeof(rend->language) - 3) {
            rend->language[langlen] = ',';
            strncpy(rend->language + langlen + 1, info->assoc_language,
                    sizeof(rend->language) - langlen - 2);
        }
    }

    if (!strcmp(info->defaultr, "YES"))
        rend->disposition |= AV_DISPOSITION_DEFAULT;
    if (!strcmp(info->forced, "YES"))
        rend->disposition |= AV_DISPOSITION_FORCED;

    chr_ptr = info->characteristics;
    while ((characteristic = av_strtok(chr_ptr, ",", &saveptr))) {
        if (!strcmp(characteristic, "public.accessibility.describes-music-and-sound"))
            rend->disposition |= AV_DISPOSITION_HEARING_IMPAIRED;
        else if (!strcmp(characteristic, "public.accessibility.describes-video"))
            rend->disposition |= AV_DISPOSITION_VISUAL_IMPAIRED;

        chr_ptr = NULL;
    }

    return rend;
}

static void handle_rendition_args(struct rendition_info *info, const char *key,
                                  int key_len, char **dest, int *dest_len)
{
    if (!strncmp(key, "TYPE=", key_len)) {
        *dest     =        info->type;
        *dest_len = sizeof(info->type);
    } else if (!strncmp(key, "URI=", key_len)) {
        *dest     =        info->uri;
        *dest_len = sizeof(info->uri);
    } else if (!strncmp(key, "GROUP-ID=", key_len)) {
        *dest     =        info->group_id;
        *dest_len = sizeof(info->group_id);
    } else if (!strncmp(key, "LANGUAGE=", key_len)) {
        *dest     =        info->language;
        *dest_len = sizeof(info->language);
    } else if (!strncmp(key, "ASSOC-LANGUAGE=", key_len)) {
        *dest     =        info->assoc_language;
        *dest_len = sizeof(info->assoc_language);
    } else if (!strncmp(key, "NAME=", key_len)) {
        *dest     =        info->name;
        *dest_len = sizeof(info->name);
    } else if (!strncmp(key, "DEFAULT=", key_len)) {
        *dest     =        info->defaultr;
        *dest_len = sizeof(info->defaultr);
    } else if (!strncmp(key, "FORCED=", key_len)) {
        *dest     =        info->forced;
        *dest_len = sizeof(info->forced);
    } else if (!strncmp(key, "CHARACTERISTICS=", key_len)) {
        *dest     =        info->characteristics;
        *dest_len = sizeof(info->characteristics);
    }
    /*
     * ignored:
     * - AUTOSELECT: client may autoselect based on e.g. system language
     * - INSTREAM-ID: EIA-608 closed caption number ("CC1".."CC4")
     */
}

/* used by parse_playlist to allocate a new variant+playlist when the
 * playlist is detected to be a Media Playlist (not Master Playlist)
 * and we have no parent Master Playlist (parsing of which would have
 * allocated the variant and playlist already)
 * *pls == NULL  => Master Playlist or parentless Media Playlist
 * *pls != NULL => parented Media Playlist, playlist+variant allocated */
static int ensure_playlist(HLSContext *c, struct playlist **pls, const char *url)
{
    if (*pls)
        return 0;
    if (!new_variant(c, NULL, url, NULL))
        return AVERROR(ENOMEM);
    *pls = c->playlists[c->n_playlists - 1];
    return 0;
}

static void update_options(char **dest, const char *name, void *src)
{
    av_freep(dest);
    av_opt_get(src, name, AV_OPT_SEARCH_CHILDREN, (uint8_t**)dest);
    if (*dest && !strlen(*dest))
        av_freep(dest);
}

static int open_url(AVFormatContext *s, AVIOContext **pb, const char *url,
                    AVDictionary *opts, AVDictionary *opts2)
{
    HLSContext *c = s->priv_data;
    AVDictionary *tmp = NULL;
    const char *proto_name = NULL;
    int ret;

    av_dict_copy(&tmp, opts, 0);
    av_dict_copy(&tmp, opts2, 0);

    if (av_strstart(url, "crypto", NULL)) {
        if (url[6] == '+' || url[6] == ':')
            proto_name = avio_find_protocol_name(url + 7);
    }

    if (!proto_name)
        proto_name = avio_find_protocol_name(url);

    if (!proto_name)
        return AVERROR_INVALIDDATA;

    // only http(s) & file are allowed
    if (!av_strstart(proto_name, "http", NULL) && !av_strstart(proto_name, "file", NULL))
        return AVERROR_INVALIDDATA;
    if (!strncmp(proto_name, url, strlen(proto_name)) && url[strlen(proto_name)] == ':')
        ;
    else if (av_strstart(url, "crypto", NULL) && !strncmp(proto_name, url + 7, strlen(proto_name)) && url[7 + strlen(proto_name)] == ':')
        ;
    else if (strcmp(proto_name, "file") || !strncmp(url, "file,", 5))
        return AVERROR_INVALIDDATA;

    ret = s->io_open(s, pb, url, AVIO_FLAG_READ, &tmp);
    if (ret >= 0) {
        // update cookies on http response with setcookies.
        void *u = (s->flags & AVFMT_FLAG_CUSTOM_IO) ? NULL : s->pb;
        update_options(&c->cookies, "cookies", u);
        av_dict_set(&opts, "cookies", c->cookies, 0);
    }

    av_dict_free(&tmp);

    return ret;
}

static int parse_playlist(HLSContext *c, const char *url,
                          struct playlist *pls, AVIOContext *in)
{
    int ret = 0, is_segment = 0, is_variant = 0;
    int64_t duration = 0;
    enum KeyType key_type = KEY_NONE;
    uint8_t iv[16] = "";
    int has_iv = 0;
    char key[MAX_URL_SIZE] = "";
    char line[MAX_URL_SIZE];
    const char *ptr;
    int close_in = 0;
    int64_t seg_offset = 0;
    int64_t seg_size = -1;
    uint8_t *new_url = NULL;
    struct variant_info variant_info;
    char tmp_str[MAX_URL_SIZE];
    struct segment *cur_init_section = NULL;

    if (!in) {
#if 1
        AVDictionary *opts = NULL;
        close_in = 1;
        /* Some HLS servers don't like being sent the range header */
        av_dict_set(&opts, "seekable", "0", 0);

        // broker prior HTTP options that should be consistent across requests
        av_dict_set(&opts, "user-agent", c->user_agent, 0);
        av_dict_set(&opts, "cookies", c->cookies, 0);
        av_dict_set(&opts, "headers", c->headers, 0);
        av_dict_set(&opts, "http_proxy", c->http_proxy, 0);

        ret = c->ctx->io_open(c->ctx, &in, url, AVIO_FLAG_READ, &opts);
        av_dict_free(&opts);
        if (ret < 0)
            return ret;
#else
        ret = open_in(c, &in, url);
        if (ret < 0)
            return ret;
        close_in = 1;
#endif
    }

    if (av_opt_get(in, "location", AV_OPT_SEARCH_CHILDREN, &new_url) >= 0)
        url = new_url;

    read_chomp_line(in, line, sizeof(line));
    if (strcmp(line, "#EXTM3U")) {
        ret = AVERROR_INVALIDDATA;
        goto fail;
    }

    if (pls) {
        free_segment_list(pls);
        pls->finished = 0;
        pls->type = PLS_TYPE_UNSPECIFIED;
    }
    while (!avio_feof(in)) {
        read_chomp_line(in, line, sizeof(line));
        if (av_strstart(line, "#EXT-X-STREAM-INF:", &ptr)) {
            is_variant = 1;
            memset(&variant_info, 0, sizeof(variant_info));
            ff_parse_key_value(ptr, (ff_parse_key_val_cb) handle_variant_args,
                               &variant_info);
        } else if (av_strstart(line, "#EXT-X-KEY:", &ptr)) {
            struct key_info info = {{0}};
            ff_parse_key_value(ptr, (ff_parse_key_val_cb) handle_key_args,
                               &info);
            key_type = KEY_NONE;
            has_iv = 0;
            if (!strcmp(info.method, "AES-128"))
                key_type = KEY_AES_128;
            if (!strcmp(info.method, "SAMPLE-AES"))
                key_type = KEY_SAMPLE_AES;
            if (!strncmp(info.iv, "0x", 2) || !strncmp(info.iv, "0X", 2)) {
                ff_hex_to_data(iv, info.iv + 2);
                has_iv = 1;
            }
            av_strlcpy(key, info.uri, sizeof(key));
        } else if (av_strstart(line, "#EXT-X-MEDIA:", &ptr)) {
            struct rendition_info info = {{0}};
            ff_parse_key_value(ptr, (ff_parse_key_val_cb) handle_rendition_args,
                               &info);
            new_rendition(c, &info, url);
        } else if (av_strstart(line, "#EXT-X-TARGETDURATION:", &ptr)) {
            ret = ensure_playlist(c, &pls, url);
            if (ret < 0)
                goto fail;
            pls->target_duration = atoi(ptr) * AV_TIME_BASE;
        } else if (av_strstart(line, "#EXT-X-MEDIA-SEQUENCE:", &ptr)) {
            ret = ensure_playlist(c, &pls, url);
            if (ret < 0)
                goto fail;
            pls->start_seq_no = atoi(ptr);
        } else if (av_strstart(line, "#EXT-X-PLAYLIST-TYPE:", &ptr)) {
            ret = ensure_playlist(c, &pls, url);
            if (ret < 0)
                goto fail;
            if (!strcmp(ptr, "EVENT"))
                pls->type = PLS_TYPE_EVENT;
            else if (!strcmp(ptr, "VOD"))
                pls->type = PLS_TYPE_VOD;
        } else if (av_strstart(line, "#EXT-X-MAP:", &ptr)) {
            struct init_section_info info = {{0}};
            ret = ensure_playlist(c, &pls, url);
            if (ret < 0)
                goto fail;
            ff_parse_key_value(ptr, (ff_parse_key_val_cb) handle_init_section_args,
                               &info);
            cur_init_section = new_init_section(pls, &info, url);
        } else if (av_strstart(line, "#EXT-X-ENDLIST", &ptr)) {
            if (pls)
                pls->finished = 1;
        } else if (av_strstart(line, "#EXTINF:", &ptr)) {
            is_segment = 1;
            duration   = atof(ptr) * AV_TIME_BASE;
        } else if (av_strstart(line, "#EXT-X-BYTERANGE:", &ptr)) {
            seg_size = atoi(ptr);
            ptr = strchr(ptr, '@');
            if (ptr)
                seg_offset = atoi(ptr+1);
        } else if (av_strstart(line, "#", NULL)) {
            continue;
        } else if (line[0]) {
            if (is_variant) {
                if (!new_variant(c, &variant_info, line, url)) {
                    ret = AVERROR(ENOMEM);
                    goto fail;
                }
                is_variant = 0;
            }
            if (is_segment) {
                struct segment *seg;
                if (!pls) {
                    if (!new_variant(c, 0, url, NULL)) {
                        ret = AVERROR(ENOMEM);
                        goto fail;
                    }
                    pls = c->playlists[c->n_playlists - 1];
                }
                seg = av_malloc(sizeof(struct segment));
                if (!seg) {
                    ret = AVERROR(ENOMEM);
                    goto fail;
                }
                seg->duration = duration;
                seg->key_type = key_type;
                if (has_iv) {
                    memcpy(seg->iv, iv, sizeof(iv));
                } else {
                    int seq = pls->start_seq_no + pls->n_segments;
                    memset(seg->iv, 0, sizeof(seg->iv));
                    AV_WB32(seg->iv + 12, seq);
                }

                if (key_type != KEY_NONE) {
                    ff_make_absolute_url(tmp_str, sizeof(tmp_str), url, key);
                    seg->key = av_strdup(tmp_str);
                    if (!seg->key) {
                        av_free(seg);
                        ret = AVERROR(ENOMEM);
                        goto fail;
                    }
                } else {
                    seg->key = NULL;
                }

                ff_make_absolute_url(tmp_str, sizeof(tmp_str), url, line);
                seg->url = av_strdup(tmp_str);
                if (!seg->url) {
                    av_free(seg->key);
                    av_free(seg);
                    ret = AVERROR(ENOMEM);
                    goto fail;
                }

                dynarray_add(&pls->segments, &pls->n_segments, seg);
                is_segment = 0;

                seg->size = seg_size;
                if (seg_size >= 0) {
                    seg->url_offset = seg_offset;
                    seg_offset += seg_size;
                    seg_size = -1;
                } else {
                    seg->url_offset = 0;
                    seg_offset = 0;
                }

                seg->init_section = cur_init_section;
            }
        }
    }
    if (pls)
        pls->last_load_time = av_gettime_relative();

fail:
    av_free(new_url);
    if (close_in)
        ff_format_io_close(c->ctx, &in);
    return ret;
}

static struct segment *current_segment(struct playlist *pls)
{
    return pls->segments[pls->cur_seq_no - pls->start_seq_no];
}

enum ReadFromURLMode {
    READ_NORMAL,
    READ_COMPLETE,
};

static int read_from_url(struct playlist *pls, struct segment *seg,
                         uint8_t *buf, int buf_size,
                         enum ReadFromURLMode mode)
{
    int ret;

     /* limit read if the segment was only a part of a file */
    if (seg->size >= 0)
        buf_size = FFMIN(buf_size, seg->size - pls->cur_seg_offset);

    if (mode == READ_COMPLETE) {
        ret = avio_read(pls->input, buf, buf_size);
        if (ret != buf_size)
            av_log(NULL, AV_LOG_ERROR, "Could not read complete segment.\n");
    } else
        ret = avio_read(pls->input, buf, buf_size);

    if (ret > 0)
        pls->cur_seg_offset += ret;

    return ret;
}

/* Parse the raw ID3 data and pass contents to caller */
static void parse_id3(AVFormatContext *s, AVIOContext *pb,
                      AVDictionary **metadata, int64_t *dts,
                      ID3v2ExtraMetaAPIC **apic, ID3v2ExtraMeta **extra_meta)
{
    static const char id3_priv_owner_ts[] = "com.apple.streaming.transportStreamTimestamp";
    ID3v2ExtraMeta *meta;

    ff_id3v2_read_dict(pb, metadata, ID3v2_DEFAULT_MAGIC, extra_meta);
    for (meta = *extra_meta; meta; meta = meta->next) {
        if (!strcmp(meta->tag, "PRIV")) {
            ID3v2ExtraMetaPRIV *priv = meta->data;
            if (priv->datasize == 8 && !strcmp(priv->owner, id3_priv_owner_ts)) {
                /* 33-bit MPEG timestamp */
                int64_t ts = AV_RB64(priv->data);
                av_log(s, AV_LOG_DEBUG, "HLS ID3 audio timestamp %"PRId64"\n", ts);
                if ((ts & ~((1ULL << 33) - 1)) == 0)
                    *dts = ts;
                else
                    av_log(s, AV_LOG_ERROR, "Invalid HLS ID3 audio timestamp %"PRId64"\n", ts);
            }
        } else if (!strcmp(meta->tag, "APIC") && apic)
            *apic = meta->data;
    }
}

/* Check if the ID3 metadata contents have changed */
static int id3_has_changed_values(struct playlist *pls, AVDictionary *metadata,
                                  ID3v2ExtraMetaAPIC *apic)
{
    AVDictionaryEntry *entry = NULL;
    AVDictionaryEntry *oldentry;
    /* check that no keys have changed values */
    while ((entry = av_dict_get(metadata, "", entry, AV_DICT_IGNORE_SUFFIX))) {
        oldentry = av_dict_get(pls->id3_initial, entry->key, NULL, AV_DICT_MATCH_CASE);
        if (!oldentry || strcmp(oldentry->value, entry->value) != 0)
            return 1;
    }

    /* check if apic appeared */
    if (apic && (pls->ctx->nb_streams != 2 || !pls->ctx->streams[1]->attached_pic.data))
        return 1;

    if (apic) {
        int size = pls->ctx->streams[1]->attached_pic.size;
        if (size != apic->buf->size - AV_INPUT_BUFFER_PADDING_SIZE)
            return 1;

        if (memcmp(apic->buf->data, pls->ctx->streams[1]->attached_pic.data, size) != 0)
            return 1;
    }

    return 0;
}

/* Parse ID3 data and handle the found data */
static void handle_id3(AVIOContext *pb, struct playlist *pls)
{
    AVDictionary *metadata = NULL;
    ID3v2ExtraMetaAPIC *apic = NULL;
    ID3v2ExtraMeta *extra_meta = NULL;
    int64_t timestamp = AV_NOPTS_VALUE;

    parse_id3(pls->ctx, pb, &metadata, &timestamp, &apic, &extra_meta);

    if (timestamp != AV_NOPTS_VALUE) {
        pls->id3_mpegts_timestamp = timestamp;
        pls->id3_offset = 0;
    }

    if (!pls->id3_found) {
        /* initial ID3 tags */
        av_assert0(!pls->id3_deferred_extra);
        pls->id3_found = 1;

        /* get picture attachment and set text metadata */
        if (pls->ctx->nb_streams)
            ff_id3v2_parse_apic(pls->ctx, &extra_meta);
        else
            /* demuxer not yet opened, defer picture attachment */
            pls->id3_deferred_extra = extra_meta;

        av_dict_copy(&pls->ctx->metadata, metadata, 0);
        pls->id3_initial = metadata;

    } else {
        if (!pls->id3_changed && id3_has_changed_values(pls, metadata, apic)) {
            avpriv_report_missing_feature(pls->ctx, "Changing ID3 metadata in HLS audio elementary stream");
            pls->id3_changed = 1;
        }
        av_dict_free(&metadata);
    }

    if (!pls->id3_deferred_extra)
        ff_id3v2_free_extra_meta(&extra_meta);
}

static void intercept_id3(struct playlist *pls, uint8_t *buf,
                         int buf_size, int *len)
{
    /* intercept id3 tags, we do not want to pass them to the raw
     * demuxer on all segment switches */
    int bytes;
    int id3_buf_pos = 0;
    int fill_buf = 0;
    struct segment *seg = current_segment(pls);

    /* gather all the id3 tags */
    while (1) {
        /* see if we can retrieve enough data for ID3 header */
        if (*len < ID3v2_HEADER_SIZE && buf_size >= ID3v2_HEADER_SIZE) {
            bytes = read_from_url(pls, seg, buf + *len, ID3v2_HEADER_SIZE - *len, READ_COMPLETE);
            if (bytes > 0) {

                if (bytes == ID3v2_HEADER_SIZE - *len)
                    /* no EOF yet, so fill the caller buffer again after
                     * we have stripped the ID3 tags */
                    fill_buf = 1;

                *len += bytes;

            } else if (*len <= 0) {
                /* error/EOF */
                *len = bytes;
                fill_buf = 0;
            }
        }

        if (*len < ID3v2_HEADER_SIZE)
            break;

        if (ff_id3v2_match(buf, ID3v2_DEFAULT_MAGIC)) {
            int64_t maxsize = seg->size >= 0 ? seg->size : 1024*1024;
            int taglen = ff_id3v2_tag_len(buf);
            int tag_got_bytes = FFMIN(taglen, *len);
            int remaining = taglen - tag_got_bytes;

            if (taglen > maxsize) {
                av_log(pls->ctx, AV_LOG_ERROR, "Too large HLS ID3 tag (%d > %"PRId64" bytes)\n",
                       taglen, maxsize);
                break;
            }

            /*
             * Copy the id3 tag to our temporary id3 buffer.
             * We could read a small id3 tag directly without memcpy, but
             * we would still need to copy the large tags, and handling
             * both of those cases together with the possibility for multiple
             * tags would make the handling a bit complex.
             */
            pls->id3_buf = av_fast_realloc(pls->id3_buf, &pls->id3_buf_size, id3_buf_pos + taglen);
            if (!pls->id3_buf)
                break;
            memcpy(pls->id3_buf + id3_buf_pos, buf, tag_got_bytes);
            id3_buf_pos += tag_got_bytes;

            /* strip the intercepted bytes */
            *len -= tag_got_bytes;
            memmove(buf, buf + tag_got_bytes, *len);
            av_log(pls->ctx, AV_LOG_DEBUG, "Stripped %d HLS ID3 bytes\n", tag_got_bytes);

            if (remaining > 0) {
                /* read the rest of the tag in */
                if (read_from_url(pls, seg, pls->id3_buf + id3_buf_pos, remaining, READ_COMPLETE) != remaining)
                    break;
                id3_buf_pos += remaining;
                av_log(pls->ctx, AV_LOG_DEBUG, "Stripped additional %d HLS ID3 bytes\n", remaining);
            }

        } else {
            /* no more ID3 tags */
            break;
        }
    }

    /* re-fill buffer for the caller unless EOF */
    if (*len >= 0 && (fill_buf || *len == 0)) {
        bytes = read_from_url(pls, seg, buf + *len, buf_size - *len, READ_NORMAL);

        /* ignore error if we already had some data */
        if (bytes >= 0)
            *len += bytes;
        else if (*len == 0)
            *len = bytes;
    }

    if (pls->id3_buf) {
        /* Now parse all the ID3 tags */
        AVIOContext id3ioctx;
        ffio_init_context(&id3ioctx, pls->id3_buf, id3_buf_pos, 0, NULL, NULL, NULL, NULL);
        handle_id3(&id3ioctx, pls);
    }

    if (pls->is_id3_timestamped == -1)
        pls->is_id3_timestamped = (pls->id3_mpegts_timestamp != AV_NOPTS_VALUE);
}

static int open_input(HLSContext *c, struct playlist *pls, struct segment *seg)
{
    AVDictionary *opts = NULL;
    int ret;

    // broker prior HTTP options that should be consistent across requests
    av_dict_set(&opts, "user-agent", c->user_agent, 0);
    av_dict_set(&opts, "cookies", c->cookies, 0);
    av_dict_set(&opts, "headers", c->headers, 0);
    av_dict_set(&opts, "http_proxy", c->http_proxy, 0);
    av_dict_set(&opts, "seekable", "0", 0);

    if (seg->size >= 0) {
        /* try to restrict the HTTP request to the part we want
         * (if this is in fact a HTTP request) */
        av_dict_set_int(&opts, "offset", seg->url_offset, 0);
        av_dict_set_int(&opts, "end_offset", seg->url_offset + seg->size, 0);
    }

    av_log(pls->parent, AV_LOG_VERBOSE, "HLS request for url '%s', offset %"PRId64", playlist %d\n",
           seg->url, seg->url_offset, pls->index);

    if (seg->key_type == KEY_NONE) {
        ret = open_url(pls->parent, &pls->input, seg->url, c->avio_opts, opts);
    } else if (seg->key_type == KEY_AES_128) {
        AVDictionary *opts2 = NULL;
        char iv[33], key[33], url[MAX_URL_SIZE];
        if (strcmp(seg->key, pls->key_url)) {
            AVIOContext *pb;
            if (open_url(pls->parent, &pb, seg->key, c->avio_opts, opts) == 0) {
                ret = avio_read(pb, pls->key, sizeof(pls->key));
                if (ret != sizeof(pls->key)) {
                    av_log(NULL, AV_LOG_ERROR, "Unable to read key file %s\n",
                           seg->key);
                }
                ff_format_io_close(pls->parent, &pb);
            } else {
                av_log(NULL, AV_LOG_ERROR, "Unable to open key file %s\n",
                       seg->key);
            }
            av_strlcpy(pls->key_url, seg->key, sizeof(pls->key_url));
        }
        ff_data_to_hex(iv, seg->iv, sizeof(seg->iv), 0);
        ff_data_to_hex(key, pls->key, sizeof(pls->key), 0);
        iv[32] = key[32] = '\0';
        if (strstr(seg->url, "://"))
            snprintf(url, sizeof(url), "crypto+%s", seg->url);
        else
            snprintf(url, sizeof(url), "crypto:%s", seg->url);

        av_dict_copy(&opts2, c->avio_opts, 0);
        av_dict_set(&opts2, "key", key, 0);
        av_dict_set(&opts2, "iv", iv, 0);

        ret = open_url(pls->parent, &pls->input, url, opts2, opts);

        av_dict_free(&opts2);

        if (ret < 0) {
            goto cleanup;
        }
        ret = 0;
    } else if (seg->key_type == KEY_SAMPLE_AES) {
        av_log(pls->parent, AV_LOG_ERROR,
               "SAMPLE-AES encryption is not supported yet\n");
        ret = AVERROR_PATCHWELCOME;
    }
    else
      ret = AVERROR(ENOSYS);

    /* Seek to the requested position. If this was a HTTP request, the offset
     * should already be where want it to, but this allows e.g. local testing
     * without a HTTP server. */
    if (ret == 0 && seg->key_type == KEY_NONE && seg->url_offset) {
        int64_t seekret = avio_seek(pls->input, seg->url_offset, SEEK_SET);
        if (seekret < 0) {
            av_log(pls->parent, AV_LOG_ERROR, "Unable to seek to offset %"PRId64" of HLS segment '%s'\n", seg->url_offset, seg->url);
            ret = seekret;
            ff_format_io_close(pls->parent, &pls->input);
        }
    }

cleanup:
    av_dict_free(&opts);
    pls->cur_seg_offset = 0;
    return ret;
}

static int update_init_section(struct playlist *pls, struct segment *seg)
{
    static const int max_init_section_size = 1024*1024;
    HLSContext *c = pls->parent->priv_data;
    int64_t sec_size;
    int64_t urlsize;
    int ret;

    if (seg->init_section == pls->cur_init_section)
        return 0;

    pls->cur_init_section = NULL;

    if (!seg->init_section)
        return 0;

    ret = open_input(c, pls, seg->init_section);
    if (ret < 0) {
        av_log(pls->parent, AV_LOG_WARNING,
               "Failed to open an initialization section in playlist %d\n",
               pls->index);
        return ret;
    }

    if (seg->init_section->size >= 0)
        sec_size = seg->init_section->size;
    else if ((urlsize = avio_size(pls->input)) >= 0)
        sec_size = urlsize;
    else
        sec_size = max_init_section_size;

    av_log(pls->parent, AV_LOG_DEBUG,
           "Downloading an initialization section of size %"PRId64"\n",
           sec_size);

    sec_size = FFMIN(sec_size, max_init_section_size);

    av_fast_malloc(&pls->init_sec_buf, &pls->init_sec_buf_size, sec_size);

    ret = read_from_url(pls, seg->init_section, pls->init_sec_buf,
                        pls->init_sec_buf_size, READ_COMPLETE);
    ff_format_io_close(pls->parent, &pls->input);

    if (ret < 0)
        return ret;

    pls->cur_init_section = seg->init_section;
    pls->init_sec_data_len = ret;
    pls->init_sec_buf_read_offset = 0;

    /* spec says audio elementary streams do not have media initialization
     * sections, so there should be no ID3 timestamps */
    pls->is_id3_timestamped = 0;

    return 0;
}

static int64_t default_reload_interval(struct playlist *pls)
{
    return pls->n_segments > 0 ?
                          pls->segments[pls->n_segments - 1]->duration :
                          pls->target_duration;
}

static int read_data(void *opaque, uint8_t *buf, int buf_size)
{
    struct playlist *v = opaque;
    HLSContext *c = v->parent->priv_data;
    int ret, i;
    int just_opened = 0;

restart:
    if (!v->needed)
        return AVERROR_EOF;

    if (!v->input) {
        int64_t reload_interval;
        struct segment *seg;

        /* Check that the playlist is still needed before opening a new
         * segment. */
        if (v->ctx && v->ctx->nb_streams &&
            v->parent->nb_streams >= v->stream_offset + v->ctx->nb_streams) {
            v->needed = 0;
            for (i = v->stream_offset; i < v->stream_offset + v->ctx->nb_streams;
                i++) {
                if (v->parent->streams[i]->discard < AVDISCARD_ALL)
                    v->needed = 1;
            }
        }
        if (!v->needed) {
            av_log(v->parent, AV_LOG_INFO, "No longer receiving playlist %d\n",
                v->index);
            return AVERROR_EOF;
        }

        /* If this is a live stream and the reload interval has elapsed since
         * the last playlist reload, reload the playlists now. */
        reload_interval = default_reload_interval(v);

reload:
        if (!v->finished &&
            av_gettime_relative() - v->last_load_time >= reload_interval) {
            if ((ret = parse_playlist(c, v->url, v, NULL)) < 0) {
                av_log(v->parent, AV_LOG_WARNING, "Failed to reload playlist %d\n",
                       v->index);
                return ret;
            }
            /* If we need to reload the playlist again below (if
             * there's still no more segments), switch to a reload
             * interval of half the target duration. */
            reload_interval = v->target_duration / 2;
        }
        if (v->cur_seq_no < v->start_seq_no) {
            av_log(NULL, AV_LOG_WARNING,
                   "skipping %d segments ahead, expired from playlists\n",
                   v->start_seq_no - v->cur_seq_no);
            v->cur_seq_no = v->start_seq_no;
        }
        if (v->cur_seq_no >= v->start_seq_no + v->n_segments) {
            if (v->finished)
                return AVERROR_EOF;
            while (av_gettime_relative() - v->last_load_time < reload_interval) {
                if (ff_check_interrupt(c->interrupt_callback))
                    return AVERROR_EXIT;
                av_usleep(100*1000);
            }
            /* Enough time has elapsed since the last reload */
            goto reload;
        }

        seg = current_segment(v);

        /* load/update Media Initialization Section, if any */
        ret = update_init_section(v, seg);
        if (ret)
            return ret;

        ret = open_input(c, v, seg);
        if (ret < 0) {
            if (ff_check_interrupt(c->interrupt_callback))
                return AVERROR_EXIT;
            av_log(v->parent, AV_LOG_WARNING, "Failed to open segment of playlist %d\n",
                   v->index);
            v->cur_seq_no += 1;
            goto reload;
        }
        just_opened = 1;
    }

    if (v->init_sec_buf_read_offset < v->init_sec_data_len) {
        /* Push init section out first before first actual segment */
        int copy_size = FFMIN(v->init_sec_data_len - v->init_sec_buf_read_offset, buf_size);
        memcpy(buf, v->init_sec_buf, copy_size);
        v->init_sec_buf_read_offset += copy_size;
        return copy_size;
    }

    ret = read_from_url(v, current_segment(v), buf, buf_size, READ_NORMAL);
    if (ret > 0) {
        if (just_opened && v->is_id3_timestamped != 0) {
            /* Intercept ID3 tags here, elementary audio streams are required
             * to convey timestamps using them in the beginning of each segment. */
            intercept_id3(v, buf, buf_size, &ret);
        }

        return ret;
    }
    ff_format_io_close(v->parent, &v->input);
    v->cur_seq_no++;

    c->cur_seq_no = v->cur_seq_no;

    goto restart;
}

static int playlist_in_multiple_variants(HLSContext *c, struct playlist *pls)
{
    int variant_count = 0;
    int i, j;

    for (i = 0; i < c->n_variants && variant_count < 2; i++) {
        struct variant *v = c->variants[i];

        for (j = 0; j < v->n_playlists; j++) {
            if (v->playlists[j] == pls) {
                variant_count++;
                break;
            }
        }
    }

    return variant_count >= 2;
}

static void add_renditions_to_variant(HLSContext *c, struct variant *var,
                                      enum AVMediaType type, const char *group_id)
{
    int i;

    for (i = 0; i < c->n_renditions; i++) {
        struct rendition *rend = c->renditions[i];

        if (rend->type == type && !strcmp(rend->group_id, group_id)) {

            if (rend->playlist)
                /* rendition is an external playlist
                 * => add the playlist to the variant */
                dynarray_add(&var->playlists, &var->n_playlists, rend->playlist);
            else
                /* rendition is part of the variant main Media Playlist
                 * => add the rendition to the main Media Playlist */
                dynarray_add(&var->playlists[0]->renditions,
                             &var->playlists[0]->n_renditions,
                             rend);
        }
    }
}

static void add_metadata_from_renditions(AVFormatContext *s, struct playlist *pls,
                                         enum AVMediaType type)
{
    int rend_idx = 0;
    int i;

    for (i = 0; i < pls->ctx->nb_streams; i++) {
        AVStream *st = s->streams[pls->stream_offset + i];

        if (st->codecpar->codec_type != type)
            continue;

        for (; rend_idx < pls->n_renditions; rend_idx++) {
            struct rendition *rend = pls->renditions[rend_idx];

            if (rend->type != type)
                continue;

            if (rend->language[0])
                av_dict_set(&st->metadata, "language", rend->language, 0);
            if (rend->name[0])
                av_dict_set(&st->metadata, "comment", rend->name, 0);

            st->disposition |= rend->disposition;
        }
        if (rend_idx >=pls->n_renditions)
            break;
    }
}

/* if timestamp was in valid range: returns 1 and sets seq_no
 * if not: returns 0 and sets seq_no to closest segment */
static int find_timestamp_in_playlist(HLSContext *c, struct playlist *pls,
                                      int64_t timestamp, int *seq_no)
{
    int i;
    int64_t pos = c->first_timestamp == AV_NOPTS_VALUE ?
                  0 : c->first_timestamp;

    if (timestamp < pos) {
        *seq_no = pls->start_seq_no;
        return 0;
    }

    for (i = 0; i < pls->n_segments; i++) {
        int64_t diff = pos + pls->segments[i]->duration - timestamp;
        if (diff > 0) {
            *seq_no = pls->start_seq_no + i;
            return 1;
        }
        pos += pls->segments[i]->duration;
    }

    *seq_no = pls->start_seq_no + pls->n_segments - 1;

    return 0;
}

static int select_cur_seq_no(HLSContext *c, struct playlist *pls)
{
    int seq_no;

    if (!pls->finished && !c->first_packet &&
        av_gettime_relative() - pls->last_load_time >= default_reload_interval(pls))
        /* reload the playlist since it was suspended */
        parse_playlist(c, pls->url, pls, NULL);

    /* If playback is already in progress (we are just selecting a new
     * playlist) and this is a complete file, find the matching segment
     * by counting durations. */
    if (pls->finished && c->cur_timestamp != AV_NOPTS_VALUE) {
        find_timestamp_in_playlist(c, pls, c->cur_timestamp, &seq_no);
        return seq_no;
    }

    if (!pls->finished) {
        if (!c->first_packet && /* we are doing a segment selection during playback */
            c->cur_seq_no >= pls->start_seq_no &&
            c->cur_seq_no < pls->start_seq_no + pls->n_segments)
            /* While spec 3.4.3 says that we cannot assume anything about the
             * content at the same sequence number on different playlists,
             * in practice this seems to work and doing it otherwise would
             * require us to download a segment to inspect its timestamps. */
            return c->cur_seq_no;

        /* If this is a live stream, start live_start_index segments from the
         * start or end */
        if (c->live_start_index < 0)
            return pls->start_seq_no + FFMAX(pls->n_segments + c->live_start_index, 0);
        else
            return pls->start_seq_no + FFMIN(c->live_start_index, pls->n_segments - 1);
    }

    /* Otherwise just start on the first segment. */
    return pls->start_seq_no;
}

static int save_avio_options(AVFormatContext *s)
{
    HLSContext *c = s->priv_data;
<<<<<<< HEAD
    const char *opts[] = {
        "headers", "http_proxy", "user_agent", "user-agent", "cookies", NULL };
=======
    static const char *opts[] = { "headers", "user_agent", NULL };
>>>>>>> 5afb94c8
    const char **opt = opts;
    uint8_t *buf;
    int ret = 0;

    while (*opt) {
        if (av_opt_get(s->pb, *opt, AV_OPT_SEARCH_CHILDREN | AV_OPT_ALLOW_NULL, &buf) >= 0) {
            ret = av_dict_set(&c->avio_opts, *opt, buf,
                              AV_DICT_DONT_STRDUP_VAL);
            if (ret < 0)
                return ret;
        }
        opt++;
    }

    return ret;
}

static int nested_io_open(AVFormatContext *s, AVIOContext **pb, const char *url,
                          int flags, AVDictionary **opts)
{
    av_log(s, AV_LOG_ERROR,
           "A HLS playlist item '%s' referred to an external file '%s'. "
           "Opening this file was forbidden for security reasons\n",
           s->filename, url);
    return AVERROR(EPERM);
}

static int hls_read_header(AVFormatContext *s)
{
    void *u = (s->flags & AVFMT_FLAG_CUSTOM_IO) ? NULL : s->pb;
    HLSContext *c = s->priv_data;
    int ret = 0, i, j, stream_offset = 0;

    c->ctx                = s;
    c->interrupt_callback = &s->interrupt_callback;
    c->strict_std_compliance = s->strict_std_compliance;

    c->first_packet = 1;
    c->first_timestamp = AV_NOPTS_VALUE;
    c->cur_timestamp = AV_NOPTS_VALUE;

    if (u) {
        // get the previous user agent & set back to null if string size is zero
        update_options(&c->user_agent, "user-agent", u);

        // get the previous cookies & set back to null if string size is zero
        update_options(&c->cookies, "cookies", u);

        // get the previous headers & set back to null if string size is zero
        update_options(&c->headers, "headers", u);

        // get the previous http proxt & set back to null if string size is zero
        update_options(&c->http_proxy, "http_proxy", u);
    }

    if ((ret = parse_playlist(c, s->filename, NULL, s->pb)) < 0)
        goto fail;

    if ((ret = save_avio_options(s)) < 0)
        goto fail;

    /* Some HLS servers don't like being sent the range header */
    av_dict_set(&c->avio_opts, "seekable", "0", 0);

    if (c->n_variants == 0) {
        av_log(NULL, AV_LOG_WARNING, "Empty playlist\n");
        ret = AVERROR_EOF;
        goto fail;
    }
    /* If the playlist only contained playlists (Master Playlist),
     * parse each individual playlist. */
    if (c->n_playlists > 1 || c->playlists[0]->n_segments == 0) {
        for (i = 0; i < c->n_playlists; i++) {
            struct playlist *pls = c->playlists[i];
            if ((ret = parse_playlist(c, pls->url, pls, NULL)) < 0)
                goto fail;
        }
    }

    if (c->variants[0]->playlists[0]->n_segments == 0) {
        av_log(NULL, AV_LOG_WARNING, "Empty playlist\n");
        ret = AVERROR_EOF;
        goto fail;
    }

    /* If this isn't a live stream, calculate the total duration of the
     * stream. */
    if (c->variants[0]->playlists[0]->finished) {
        int64_t duration = 0;
        for (i = 0; i < c->variants[0]->playlists[0]->n_segments; i++)
            duration += c->variants[0]->playlists[0]->segments[i]->duration;
        s->duration = duration;
    }

    /* Associate renditions with variants */
    for (i = 0; i < c->n_variants; i++) {
        struct variant *var = c->variants[i];

        if (var->audio_group[0])
            add_renditions_to_variant(c, var, AVMEDIA_TYPE_AUDIO, var->audio_group);
        if (var->video_group[0])
            add_renditions_to_variant(c, var, AVMEDIA_TYPE_VIDEO, var->video_group);
        if (var->subtitles_group[0])
            add_renditions_to_variant(c, var, AVMEDIA_TYPE_SUBTITLE, var->subtitles_group);
    }

    /* Open the demuxer for each playlist */
    for (i = 0; i < c->n_playlists; i++) {
        struct playlist *pls = c->playlists[i];
        AVInputFormat *in_fmt = NULL;

        if (!(pls->ctx = avformat_alloc_context())) {
            ret = AVERROR(ENOMEM);
            goto fail;
        }

        if (pls->n_segments == 0)
            continue;

        pls->index  = i;
        pls->needed = 1;
        pls->parent = s;
        pls->cur_seq_no = select_cur_seq_no(c, pls);

        pls->read_buffer = av_malloc(INITIAL_BUFFER_SIZE);
        if (!pls->read_buffer){
            ret = AVERROR(ENOMEM);
            avformat_free_context(pls->ctx);
            pls->ctx = NULL;
            goto fail;
        }
        ffio_init_context(&pls->pb, pls->read_buffer, INITIAL_BUFFER_SIZE, 0, pls,
                          read_data, NULL, NULL);
        pls->pb.seekable = 0;
        ret = av_probe_input_buffer(&pls->pb, &in_fmt, pls->segments[0]->url,
                                    NULL, 0, 0);
        if (ret < 0) {
            /* Free the ctx - it isn't initialized properly at this point,
             * so avformat_close_input shouldn't be called. If
             * avformat_open_input fails below, it frees and zeros the
             * context, so it doesn't need any special treatment like this. */
            av_log(s, AV_LOG_ERROR, "Error when loading first segment '%s'\n", pls->segments[0]->url);
            avformat_free_context(pls->ctx);
            pls->ctx = NULL;
            goto fail;
        }
        pls->ctx->pb       = &pls->pb;
        pls->ctx->io_open  = nested_io_open;
        pls->stream_offset = stream_offset;

        if ((ret = ff_copy_whiteblacklists(pls->ctx, s)) < 0)
            goto fail;

        ret = avformat_open_input(&pls->ctx, pls->segments[0]->url, in_fmt, NULL);
        if (ret < 0)
            goto fail;

        if (pls->id3_deferred_extra && pls->ctx->nb_streams == 1) {
            ff_id3v2_parse_apic(pls->ctx, &pls->id3_deferred_extra);
            avformat_queue_attached_pictures(pls->ctx);
            ff_id3v2_free_extra_meta(&pls->id3_deferred_extra);
            pls->id3_deferred_extra = NULL;
        }

        pls->ctx->ctx_flags &= ~AVFMTCTX_NOHEADER;
        ret = avformat_find_stream_info(pls->ctx, NULL);
        if (ret < 0)
            goto fail;

        if (pls->is_id3_timestamped == -1)
            av_log(s, AV_LOG_WARNING, "No expected HTTP requests have been made\n");

        /* Create new AVStreams for each stream in this playlist */
        for (j = 0; j < pls->ctx->nb_streams; j++) {
            AVStream *st = avformat_new_stream(s, NULL);
            AVStream *ist = pls->ctx->streams[j];
            if (!st) {
                ret = AVERROR(ENOMEM);
                goto fail;
            }
            st->id = i;

            avcodec_parameters_copy(st->codecpar, pls->ctx->streams[j]->codecpar);

            if (pls->is_id3_timestamped) /* custom timestamps via id3 */
                avpriv_set_pts_info(st, 33, 1, MPEG_TIME_BASE);
            else
                avpriv_set_pts_info(st, ist->pts_wrap_bits, ist->time_base.num, ist->time_base.den);
        }

        add_metadata_from_renditions(s, pls, AVMEDIA_TYPE_AUDIO);
        add_metadata_from_renditions(s, pls, AVMEDIA_TYPE_VIDEO);
        add_metadata_from_renditions(s, pls, AVMEDIA_TYPE_SUBTITLE);

        stream_offset += pls->ctx->nb_streams;
    }

    /* Create a program for each variant */
    for (i = 0; i < c->n_variants; i++) {
        struct variant *v = c->variants[i];
        AVProgram *program;

        program = av_new_program(s, i);
        if (!program)
            goto fail;
        av_dict_set_int(&program->metadata, "variant_bitrate", v->bandwidth, 0);

        for (j = 0; j < v->n_playlists; j++) {
            struct playlist *pls = v->playlists[j];
            int is_shared = playlist_in_multiple_variants(c, pls);
            int k;

            for (k = 0; k < pls->ctx->nb_streams; k++) {
                struct AVStream *st = s->streams[pls->stream_offset + k];

                av_program_add_stream_index(s, i, pls->stream_offset + k);

                /* Set variant_bitrate for streams unique to this variant */
                if (!is_shared && v->bandwidth)
                    av_dict_set_int(&st->metadata, "variant_bitrate", v->bandwidth, 0);
            }
        }
    }

    return 0;
fail:
    free_playlist_list(c);
    free_variant_list(c);
    free_rendition_list(c);
    return ret;
}

static int recheck_discard_flags(AVFormatContext *s, int first)
{
    HLSContext *c = s->priv_data;
    int i, changed = 0;

    /* Check if any new streams are needed */
    for (i = 0; i < c->n_playlists; i++)
        c->playlists[i]->cur_needed = 0;

    for (i = 0; i < s->nb_streams; i++) {
        AVStream *st = s->streams[i];
        struct playlist *pls = c->playlists[s->streams[i]->id];
        if (st->discard < AVDISCARD_ALL)
            pls->cur_needed = 1;
    }
    for (i = 0; i < c->n_playlists; i++) {
        struct playlist *pls = c->playlists[i];
        if (pls->cur_needed && !pls->needed) {
            pls->needed = 1;
            changed = 1;
            pls->cur_seq_no = select_cur_seq_no(c, pls);
            pls->pb.eof_reached = 0;
            if (c->cur_timestamp != AV_NOPTS_VALUE) {
                /* catch up */
                pls->seek_timestamp = c->cur_timestamp;
                pls->seek_flags = AVSEEK_FLAG_ANY;
                pls->seek_stream_index = -1;
            }
            av_log(s, AV_LOG_INFO, "Now receiving playlist %d, segment %d\n", i, pls->cur_seq_no);
        } else if (first && !pls->cur_needed && pls->needed) {
            if (pls->input)
                ff_format_io_close(pls->parent, &pls->input);
            pls->needed = 0;
            changed = 1;
            av_log(s, AV_LOG_INFO, "No longer receiving playlist %d\n", i);
        }
    }
    return changed;
}

static void fill_timing_for_id3_timestamped_stream(struct playlist *pls)
{
    if (pls->id3_offset >= 0) {
        pls->pkt.dts = pls->id3_mpegts_timestamp +
                                 av_rescale_q(pls->id3_offset,
                                              pls->ctx->streams[pls->pkt.stream_index]->time_base,
                                              MPEG_TIME_BASE_Q);
        if (pls->pkt.duration)
            pls->id3_offset += pls->pkt.duration;
        else
            pls->id3_offset = -1;
    } else {
        /* there have been packets with unknown duration
         * since the last id3 tag, should not normally happen */
        pls->pkt.dts = AV_NOPTS_VALUE;
    }

    if (pls->pkt.duration)
        pls->pkt.duration = av_rescale_q(pls->pkt.duration,
                                         pls->ctx->streams[pls->pkt.stream_index]->time_base,
                                         MPEG_TIME_BASE_Q);

    pls->pkt.pts = AV_NOPTS_VALUE;
}

static AVRational get_timebase(struct playlist *pls)
{
    if (pls->is_id3_timestamped)
        return MPEG_TIME_BASE_Q;

    return pls->ctx->streams[pls->pkt.stream_index]->time_base;
}

static int compare_ts_with_wrapdetect(int64_t ts_a, struct playlist *pls_a,
                                      int64_t ts_b, struct playlist *pls_b)
{
    int64_t scaled_ts_a = av_rescale_q(ts_a, get_timebase(pls_a), MPEG_TIME_BASE_Q);
    int64_t scaled_ts_b = av_rescale_q(ts_b, get_timebase(pls_b), MPEG_TIME_BASE_Q);

    return av_compare_mod(scaled_ts_a, scaled_ts_b, 1LL << 33);
}

static int hls_read_packet(AVFormatContext *s, AVPacket *pkt)
{
    HLSContext *c = s->priv_data;
    int ret, i, minplaylist = -1;

    recheck_discard_flags(s, c->first_packet);
    c->first_packet = 0;

    for (i = 0; i < c->n_playlists; i++) {
        struct playlist *pls = c->playlists[i];
        /* Make sure we've got one buffered packet from each open playlist
         * stream */
        if (pls->needed && !pls->pkt.data) {
            while (1) {
                int64_t ts_diff;
                AVRational tb;
                ret = av_read_frame(pls->ctx, &pls->pkt);
                if (ret < 0) {
                    if (!avio_feof(&pls->pb) && ret != AVERROR_EOF)
                        return ret;
                    reset_packet(&pls->pkt);
                    break;
                } else {
                    /* stream_index check prevents matching picture attachments etc. */
                    if (pls->is_id3_timestamped && pls->pkt.stream_index == 0) {
                        /* audio elementary streams are id3 timestamped */
                        fill_timing_for_id3_timestamped_stream(pls);
                    }

                    if (c->first_timestamp == AV_NOPTS_VALUE &&
                        pls->pkt.dts       != AV_NOPTS_VALUE)
                        c->first_timestamp = av_rescale_q(pls->pkt.dts,
                            get_timebase(pls), AV_TIME_BASE_Q);
                }

                if (pls->seek_timestamp == AV_NOPTS_VALUE)
                    break;

                if (pls->seek_stream_index < 0 ||
                    pls->seek_stream_index == pls->pkt.stream_index) {

                    if (pls->pkt.dts == AV_NOPTS_VALUE) {
                        pls->seek_timestamp = AV_NOPTS_VALUE;
                        break;
                    }

                    tb = get_timebase(pls);
                    ts_diff = av_rescale_rnd(pls->pkt.dts, AV_TIME_BASE,
                                            tb.den, AV_ROUND_DOWN) -
                            pls->seek_timestamp;
                    if (ts_diff >= 0 && (pls->seek_flags  & AVSEEK_FLAG_ANY ||
                                        pls->pkt.flags & AV_PKT_FLAG_KEY)) {
                        pls->seek_timestamp = AV_NOPTS_VALUE;
                        break;
                    }
                }
                av_packet_unref(&pls->pkt);
                reset_packet(&pls->pkt);
            }
        }
        /* Check if this stream has the packet with the lowest dts */
        if (pls->pkt.data) {
            struct playlist *minpls = minplaylist < 0 ?
                                     NULL : c->playlists[minplaylist];
            if (minplaylist < 0) {
                minplaylist = i;
            } else {
                int64_t dts     =    pls->pkt.dts;
                int64_t mindts  = minpls->pkt.dts;

                if (dts == AV_NOPTS_VALUE ||
                    (mindts != AV_NOPTS_VALUE && compare_ts_with_wrapdetect(dts, pls, mindts, minpls) < 0))
                    minplaylist = i;
            }
        }
    }

    /* If we got a packet, return it */
    if (minplaylist >= 0) {
        struct playlist *pls = c->playlists[minplaylist];
        *pkt = pls->pkt;
        pkt->stream_index += pls->stream_offset;
        reset_packet(&c->playlists[minplaylist]->pkt);

        if (pkt->dts != AV_NOPTS_VALUE)
            c->cur_timestamp = av_rescale_q(pkt->dts,
                                            pls->ctx->streams[pls->pkt.stream_index]->time_base,
                                            AV_TIME_BASE_Q);

        return 0;
    }
    return AVERROR_EOF;
}

static int hls_close(AVFormatContext *s)
{
    HLSContext *c = s->priv_data;

    free_playlist_list(c);
    free_variant_list(c);
    free_rendition_list(c);

    av_dict_free(&c->avio_opts);

    return 0;
}

static int hls_read_seek(AVFormatContext *s, int stream_index,
                               int64_t timestamp, int flags)
{
    HLSContext *c = s->priv_data;
    struct playlist *seek_pls = NULL;
    int i, seq_no;
    int64_t first_timestamp, seek_timestamp, duration;

    if ((flags & AVSEEK_FLAG_BYTE) ||
        !(c->variants[0]->playlists[0]->finished || c->variants[0]->playlists[0]->type == PLS_TYPE_EVENT))
        return AVERROR(ENOSYS);

    first_timestamp = c->first_timestamp == AV_NOPTS_VALUE ?
                      0 : c->first_timestamp;

    seek_timestamp = av_rescale_rnd(timestamp, AV_TIME_BASE,
                                    s->streams[stream_index]->time_base.den,
                                    flags & AVSEEK_FLAG_BACKWARD ?
                                    AV_ROUND_DOWN : AV_ROUND_UP);

    duration = s->duration == AV_NOPTS_VALUE ?
               0 : s->duration;

    if (0 < duration && duration < seek_timestamp - first_timestamp)
        return AVERROR(EIO);

    /* find the playlist with the specified stream */
    for (i = 0; i < c->n_playlists; i++) {
        struct playlist *pls = c->playlists[i];
        if (stream_index >= pls->stream_offset &&
            stream_index - pls->stream_offset < pls->ctx->nb_streams) {
            seek_pls = pls;
            break;
        }
    }
    /* check if the timestamp is valid for the playlist with the
     * specified stream index */
    if (!seek_pls || !find_timestamp_in_playlist(c, seek_pls, seek_timestamp, &seq_no))
        return AVERROR(EIO);

    /* set segment now so we do not need to search again below */
    seek_pls->cur_seq_no = seq_no;
    seek_pls->seek_stream_index = stream_index - seek_pls->stream_offset;

    for (i = 0; i < c->n_playlists; i++) {
        /* Reset reading */
        struct playlist *pls = c->playlists[i];
        if (pls->input)
            ff_format_io_close(pls->parent, &pls->input);
        av_packet_unref(&pls->pkt);
        reset_packet(&pls->pkt);
        pls->pb.eof_reached = 0;
        /* Clear any buffered data */
        pls->pb.buf_end = pls->pb.buf_ptr = pls->pb.buffer;
        /* Reset the pos, to let the mpegts demuxer know we've seeked. */
        pls->pb.pos = 0;
        /* Flush the packet queue of the subdemuxer. */
        ff_read_frame_flush(pls->ctx);

        pls->seek_timestamp = seek_timestamp;
        pls->seek_flags = flags;

        if (pls != seek_pls) {
            /* set closest segment seq_no for playlists not handled above */
            find_timestamp_in_playlist(c, pls, seek_timestamp, &pls->cur_seq_no);
            /* seek the playlist to the given position without taking
             * keyframes into account since this playlist does not have the
             * specified stream where we should look for the keyframes */
            pls->seek_stream_index = -1;
            pls->seek_flags |= AVSEEK_FLAG_ANY;
        }
    }

    c->cur_timestamp = seek_timestamp;

    return 0;
}

static int hls_probe(AVProbeData *p)
{
    /* Require #EXTM3U at the start, and either one of the ones below
     * somewhere for a proper match. */
    if (strncmp(p->buf, "#EXTM3U", 7))
        return 0;

    if (strstr(p->buf, "#EXT-X-STREAM-INF:")     ||
        strstr(p->buf, "#EXT-X-TARGETDURATION:") ||
        strstr(p->buf, "#EXT-X-MEDIA-SEQUENCE:"))
        return AVPROBE_SCORE_MAX;
    return 0;
}

#define OFFSET(x) offsetof(HLSContext, x)
#define FLAGS AV_OPT_FLAG_DECODING_PARAM
static const AVOption hls_options[] = {
    {"live_start_index", "segment index to start live streams at (negative values are from the end)",
        OFFSET(live_start_index), AV_OPT_TYPE_INT, {.i64 = -3}, INT_MIN, INT_MAX, FLAGS},
    {NULL}
};

static const AVClass hls_class = {
    .class_name = "hls,applehttp",
    .item_name  = av_default_item_name,
    .option     = hls_options,
    .version    = LIBAVUTIL_VERSION_INT,
};

AVInputFormat ff_hls_demuxer = {
    .name           = "hls,applehttp",
    .long_name      = NULL_IF_CONFIG_SMALL("Apple HTTP Live Streaming"),
    .priv_class     = &hls_class,
    .priv_data_size = sizeof(HLSContext),
    .read_probe     = hls_probe,
    .read_header    = hls_read_header,
    .read_packet    = hls_read_packet,
    .read_close     = hls_close,
    .read_seek      = hls_read_seek,
};<|MERGE_RESOLUTION|>--- conflicted
+++ resolved
@@ -1475,12 +1475,8 @@
 static int save_avio_options(AVFormatContext *s)
 {
     HLSContext *c = s->priv_data;
-<<<<<<< HEAD
-    const char *opts[] = {
+    static const char *opts[] = {
         "headers", "http_proxy", "user_agent", "user-agent", "cookies", NULL };
-=======
-    static const char *opts[] = { "headers", "user_agent", NULL };
->>>>>>> 5afb94c8
     const char **opt = opts;
     uint8_t *buf;
     int ret = 0;
