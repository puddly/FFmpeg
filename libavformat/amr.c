--- conflicted
+++ resolved
@@ -25,12 +25,9 @@
 Only mono files are supported.
 
 */
-<<<<<<< HEAD
+
 #include "libavutil/avassert.h"
-=======
-
 #include "libavutil/channel_layout.h"
->>>>>>> ef1b23ad
 #include "avformat.h"
 #include "internal.h"
 
