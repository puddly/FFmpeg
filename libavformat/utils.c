/*
 * various utility functions for use within FFmpeg
 * Copyright (c) 2000, 2001, 2002 Fabrice Bellard
 *
 * This file is part of FFmpeg.
 *
 * FFmpeg is free software; you can redistribute it and/or
 * modify it under the terms of the GNU Lesser General Public
 * License as published by the Free Software Foundation; either
 * version 2.1 of the License, or (at your option) any later version.
 *
 * FFmpeg is distributed in the hope that it will be useful,
 * but WITHOUT ANY WARRANTY; without even the implied warranty of
 * MERCHANTABILITY or FITNESS FOR A PARTICULAR PURPOSE.  See the GNU
 * Lesser General Public License for more details.
 *
 * You should have received a copy of the GNU Lesser General Public
 * License along with FFmpeg; if not, write to the Free Software
 * Foundation, Inc., 51 Franklin Street, Fifth Floor, Boston, MA 02110-1301 USA
 */

/* #define DEBUG */

#include "avformat.h"
#include "avio_internal.h"
#include "internal.h"
#include "libavcodec/internal.h"
#include "libavcodec/raw.h"
#include "libavcodec/bytestream.h"
#include "libavutil/avassert.h"
#include "libavutil/opt.h"
#include "libavutil/dict.h"
#include "libavutil/pixdesc.h"
#include "metadata.h"
#include "id3v2.h"
#include "libavutil/avassert.h"
#include "libavutil/avstring.h"
#include "libavutil/mathematics.h"
#include "libavutil/parseutils.h"
#include "riff.h"
#include "audiointerleave.h"
#include "url.h"
#include <sys/time.h>
#include <time.h>
#include <stdarg.h>
#if CONFIG_NETWORK
#include "network.h"
#endif

#undef NDEBUG
#include <assert.h>

/**
 * @file
 * various utility functions for use within FFmpeg
 */

unsigned avformat_version(void)
{
    av_assert0(LIBAVFORMAT_VERSION_MICRO >= 100);
    return LIBAVFORMAT_VERSION_INT;
}

const char *avformat_configuration(void)
{
    return FFMPEG_CONFIGURATION;
}

const char *avformat_license(void)
{
#define LICENSE_PREFIX "libavformat license: "
    return LICENSE_PREFIX FFMPEG_LICENSE + sizeof(LICENSE_PREFIX) - 1;
}

/* fraction handling */

/**
 * f = val + (num / den) + 0.5.
 *
 * 'num' is normalized so that it is such as 0 <= num < den.
 *
 * @param f fractional number
 * @param val integer value
 * @param num must be >= 0
 * @param den must be >= 1
 */
static void frac_init(AVFrac *f, int64_t val, int64_t num, int64_t den)
{
    num += (den >> 1);
    if (num >= den) {
        val += num / den;
        num = num % den;
    }
    f->val = val;
    f->num = num;
    f->den = den;
}

/**
 * Fractional addition to f: f = f + (incr / f->den).
 *
 * @param f fractional number
 * @param incr increment, can be positive or negative
 */
static void frac_add(AVFrac *f, int64_t incr)
{
    int64_t num, den;

    num = f->num + incr;
    den = f->den;
    if (num < 0) {
        f->val += num / den;
        num = num % den;
        if (num < 0) {
            num += den;
            f->val--;
        }
    } else if (num >= den) {
        f->val += num / den;
        num = num % den;
    }
    f->num = num;
}

/** head of registered input format linked list */
static AVInputFormat *first_iformat = NULL;
/** head of registered output format linked list */
static AVOutputFormat *first_oformat = NULL;

AVInputFormat  *av_iformat_next(AVInputFormat  *f)
{
    if(f) return f->next;
    else  return first_iformat;
}

AVOutputFormat *av_oformat_next(AVOutputFormat *f)
{
    if(f) return f->next;
    else  return first_oformat;
}

void av_register_input_format(AVInputFormat *format)
{
    AVInputFormat **p;
    p = &first_iformat;
    while (*p != NULL) p = &(*p)->next;
    *p = format;
    format->next = NULL;
}

void av_register_output_format(AVOutputFormat *format)
{
    AVOutputFormat **p;
    p = &first_oformat;
    while (*p != NULL) p = &(*p)->next;
    *p = format;
    format->next = NULL;
}

int av_match_ext(const char *filename, const char *extensions)
{
    const char *ext, *p;
    char ext1[32], *q;

    if(!filename)
        return 0;

    ext = strrchr(filename, '.');
    if (ext) {
        ext++;
        p = extensions;
        for(;;) {
            q = ext1;
            while (*p != '\0' && *p != ',' && q-ext1<sizeof(ext1)-1)
                *q++ = *p++;
            *q = '\0';
            if (!av_strcasecmp(ext1, ext))
                return 1;
            if (*p == '\0')
                break;
            p++;
        }
    }
    return 0;
}

static int match_format(const char *name, const char *names)
{
    const char *p;
    int len, namelen;

    if (!name || !names)
        return 0;

    namelen = strlen(name);
    while ((p = strchr(names, ','))) {
        len = FFMAX(p - names, namelen);
        if (!av_strncasecmp(name, names, len))
            return 1;
        names = p+1;
    }
    return !av_strcasecmp(name, names);
}

AVOutputFormat *av_guess_format(const char *short_name, const char *filename,
                                const char *mime_type)
{
    AVOutputFormat *fmt = NULL, *fmt_found;
    int score_max, score;

    /* specific test for image sequences */
#if CONFIG_IMAGE2_MUXER
    if (!short_name && filename &&
        av_filename_number_test(filename) &&
        ff_guess_image2_codec(filename) != CODEC_ID_NONE) {
        return av_guess_format("image2", NULL, NULL);
    }
#endif
    /* Find the proper file type. */
    fmt_found = NULL;
    score_max = 0;
    while ((fmt = av_oformat_next(fmt))) {
        score = 0;
        if (fmt->name && short_name && !strcmp(fmt->name, short_name))
            score += 100;
        if (fmt->mime_type && mime_type && !strcmp(fmt->mime_type, mime_type))
            score += 10;
        if (filename && fmt->extensions &&
            av_match_ext(filename, fmt->extensions)) {
            score += 5;
        }
        if (score > score_max) {
            score_max = score;
            fmt_found = fmt;
        }
    }
    return fmt_found;
}

enum CodecID av_guess_codec(AVOutputFormat *fmt, const char *short_name,
                            const char *filename, const char *mime_type, enum AVMediaType type){
    if(type == AVMEDIA_TYPE_VIDEO){
        enum CodecID codec_id= CODEC_ID_NONE;

#if CONFIG_IMAGE2_MUXER
        if(!strcmp(fmt->name, "image2") || !strcmp(fmt->name, "image2pipe")){
            codec_id= ff_guess_image2_codec(filename);
        }
#endif
        if(codec_id == CODEC_ID_NONE)
            codec_id= fmt->video_codec;
        return codec_id;
    }else if(type == AVMEDIA_TYPE_AUDIO)
        return fmt->audio_codec;
    else if (type == AVMEDIA_TYPE_SUBTITLE)
        return fmt->subtitle_codec;
    else
        return CODEC_ID_NONE;
}

AVInputFormat *av_find_input_format(const char *short_name)
{
    AVInputFormat *fmt = NULL;
    while ((fmt = av_iformat_next(fmt))) {
        if (match_format(short_name, fmt->name))
            return fmt;
    }
    return NULL;
}

int ffio_limit(AVIOContext *s, int size)
{
    if(s->maxsize>=0){
        int64_t remaining= s->maxsize - avio_tell(s);
        if(remaining < size){
            int64_t newsize= avio_size(s);
            if(!s->maxsize || s->maxsize<newsize)
                s->maxsize= newsize - !newsize;
            remaining= s->maxsize - avio_tell(s);
            remaining= FFMAX(remaining, 0);
        }

        if(s->maxsize>=0 && remaining+1 < size){
            av_log(0, AV_LOG_ERROR, "Truncating packet of size %d to %"PRId64"\n", size, remaining+1);
            size= remaining+1;
        }
    }
    return size;
}

int av_get_packet(AVIOContext *s, AVPacket *pkt, int size)
{
    int ret;
    size= ffio_limit(s, size);

    ret= av_new_packet(pkt, size);

    if(ret<0)
        return ret;

    pkt->pos= avio_tell(s);

    ret= avio_read(s, pkt->data, size);
    if(ret<=0)
        av_free_packet(pkt);
    else
        av_shrink_packet(pkt, ret);

    return ret;
}

int av_append_packet(AVIOContext *s, AVPacket *pkt, int size)
{
    int ret;
    int old_size;
    if (!pkt->size)
        return av_get_packet(s, pkt, size);
    old_size = pkt->size;
    ret = av_grow_packet(pkt, size);
    if (ret < 0)
        return ret;
    ret = avio_read(s, pkt->data + old_size, size);
    av_shrink_packet(pkt, old_size + FFMAX(ret, 0));
    return ret;
}


int av_filename_number_test(const char *filename)
{
    char buf[1024];
    return filename && (av_get_frame_filename(buf, sizeof(buf), filename, 1)>=0);
}

AVInputFormat *av_probe_input_format3(AVProbeData *pd, int is_opened, int *score_ret)
{
    AVProbeData lpd = *pd;
    AVInputFormat *fmt1 = NULL, *fmt;
    int score, nodat = 0, score_max=0;

    if (lpd.buf_size > 10 && ff_id3v2_match(lpd.buf, ID3v2_DEFAULT_MAGIC)) {
        int id3len = ff_id3v2_tag_len(lpd.buf);
        if (lpd.buf_size > id3len + 16) {
            lpd.buf += id3len;
            lpd.buf_size -= id3len;
        }else
            nodat = 1;
    }

    fmt = NULL;
    while ((fmt1 = av_iformat_next(fmt1))) {
        if (!is_opened == !(fmt1->flags & AVFMT_NOFILE))
            continue;
        score = 0;
        if (fmt1->read_probe) {
            score = fmt1->read_probe(&lpd);
            if(fmt1->extensions && av_match_ext(lpd.filename, fmt1->extensions))
                score = FFMAX(score, nodat ? AVPROBE_SCORE_MAX/4-1 : 1);
        } else if (fmt1->extensions) {
            if (av_match_ext(lpd.filename, fmt1->extensions)) {
                score = 50;
            }
        }
        if (score > score_max) {
            score_max = score;
            fmt = fmt1;
        }else if (score == score_max)
            fmt = NULL;
    }
    *score_ret= score_max;

    return fmt;
}

AVInputFormat *av_probe_input_format2(AVProbeData *pd, int is_opened, int *score_max)
{
    int score_ret;
    AVInputFormat *fmt= av_probe_input_format3(pd, is_opened, &score_ret);
    if(score_ret > *score_max){
        *score_max= score_ret;
        return fmt;
    }else
        return NULL;
}

AVInputFormat *av_probe_input_format(AVProbeData *pd, int is_opened){
    int score=0;
    return av_probe_input_format2(pd, is_opened, &score);
}

static int set_codec_from_probe_data(AVFormatContext *s, AVStream *st, AVProbeData *pd)
{
    static const struct {
        const char *name; enum CodecID id; enum AVMediaType type;
    } fmt_id_type[] = {
        { "aac"      , CODEC_ID_AAC       , AVMEDIA_TYPE_AUDIO },
        { "ac3"      , CODEC_ID_AC3       , AVMEDIA_TYPE_AUDIO },
        { "dts"      , CODEC_ID_DTS       , AVMEDIA_TYPE_AUDIO },
        { "eac3"     , CODEC_ID_EAC3      , AVMEDIA_TYPE_AUDIO },
        { "h264"     , CODEC_ID_H264      , AVMEDIA_TYPE_VIDEO },
        { "loas"     , CODEC_ID_AAC_LATM  , AVMEDIA_TYPE_AUDIO },
        { "m4v"      , CODEC_ID_MPEG4     , AVMEDIA_TYPE_VIDEO },
        { "mp3"      , CODEC_ID_MP3       , AVMEDIA_TYPE_AUDIO },
        { "mpegvideo", CODEC_ID_MPEG2VIDEO, AVMEDIA_TYPE_VIDEO },
        { 0 }
    };
    int score;
    AVInputFormat *fmt = av_probe_input_format3(pd, 1, &score);

    if (fmt) {
        int i;
        av_log(s, AV_LOG_DEBUG, "Probe with size=%d, packets=%d detected %s with score=%d\n",
               pd->buf_size, MAX_PROBE_PACKETS - st->probe_packets, fmt->name, score);
        for (i = 0; fmt_id_type[i].name; i++) {
            if (!strcmp(fmt->name, fmt_id_type[i].name)) {
                st->codec->codec_id   = fmt_id_type[i].id;
                st->codec->codec_type = fmt_id_type[i].type;
                break;
            }
        }
    }
    return score;
}

/************************************************************/
/* input media file */

#if FF_API_FORMAT_PARAMETERS
static AVDictionary *convert_format_parameters(AVFormatParameters *ap)
{
    char buf[1024];
    AVDictionary *opts = NULL;

    if (!ap)
        return NULL;

    AV_NOWARN_DEPRECATED(
    if (ap->time_base.num) {
        snprintf(buf, sizeof(buf), "%d/%d", ap->time_base.den, ap->time_base.num);
        av_dict_set(&opts, "framerate", buf, 0);
    }
    if (ap->sample_rate) {
        snprintf(buf, sizeof(buf), "%d", ap->sample_rate);
        av_dict_set(&opts, "sample_rate", buf, 0);
    }
    if (ap->channels) {
        snprintf(buf, sizeof(buf), "%d", ap->channels);
        av_dict_set(&opts, "channels", buf, 0);
    }
    if (ap->width || ap->height) {
        snprintf(buf, sizeof(buf), "%dx%d", ap->width, ap->height);
        av_dict_set(&opts, "video_size", buf, 0);
    }
    if (ap->pix_fmt != PIX_FMT_NONE) {
        av_dict_set(&opts, "pixel_format", av_get_pix_fmt_name(ap->pix_fmt), 0);
    }
    if (ap->channel) {
        snprintf(buf, sizeof(buf), "%d", ap->channel);
        av_dict_set(&opts, "channel", buf, 0);
    }
    if (ap->standard) {
        av_dict_set(&opts, "standard", ap->standard, 0);
    }
    if (ap->mpeg2ts_compute_pcr) {
        av_dict_set(&opts, "mpeg2ts_compute_pcr", "1", 0);
    }
    if (ap->initial_pause) {
        av_dict_set(&opts, "initial_pause", "1", 0);
    }
    )
    return opts;
}

/**
 * Open a media file from an IO stream. 'fmt' must be specified.
 */
int av_open_input_stream(AVFormatContext **ic_ptr,
                         AVIOContext *pb, const char *filename,
                         AVInputFormat *fmt, AVFormatParameters *ap)
{
    int err;
    AVDictionary *opts;
    AVFormatContext *ic;
    AVFormatParameters default_ap;

    if(!ap){
        ap=&default_ap;
        memset(ap, 0, sizeof(default_ap));
    }
    opts = convert_format_parameters(ap);

    AV_NOWARN_DEPRECATED(
    if(!ap->prealloced_context)
        *ic_ptr = ic = avformat_alloc_context();
    else
        ic = *ic_ptr;
    )
    if (!ic) {
        err = AVERROR(ENOMEM);
        goto fail;
    }
    if (pb && fmt && fmt->flags & AVFMT_NOFILE)
        av_log(ic, AV_LOG_WARNING, "Custom AVIOContext makes no sense and "
                                   "will be ignored with AVFMT_NOFILE format.\n");
    else
        ic->pb = pb;

    if ((err = avformat_open_input(&ic, filename, fmt, &opts)) < 0)
        goto fail;
    ic->pb = ic->pb ? ic->pb : pb; // don't leak custom pb if it wasn't set above

fail:
    *ic_ptr = ic;
    av_dict_free(&opts);
    return err;
}
#endif

int av_demuxer_open(AVFormatContext *ic, AVFormatParameters *ap){
    int err;

    if (ic->iformat->read_header) {
        err = ic->iformat->read_header(ic, ap);
        if (err < 0)
            return err;
    }

    if (ic->pb && !ic->data_offset)
        ic->data_offset = avio_tell(ic->pb);

    return 0;
}


/** size of probe buffer, for guessing file type from file contents */
#define PROBE_BUF_MIN 2048
#define PROBE_BUF_MAX (1<<20)

int av_probe_input_buffer(AVIOContext *pb, AVInputFormat **fmt,
                          const char *filename, void *logctx,
                          unsigned int offset, unsigned int max_probe_size)
{
    AVProbeData pd = { filename ? filename : "", NULL, -offset };
    unsigned char *buf = NULL;
    int ret = 0, probe_size;

    if (!max_probe_size) {
        max_probe_size = PROBE_BUF_MAX;
    } else if (max_probe_size > PROBE_BUF_MAX) {
        max_probe_size = PROBE_BUF_MAX;
    } else if (max_probe_size < PROBE_BUF_MIN) {
        return AVERROR(EINVAL);
    }

    if (offset >= max_probe_size) {
        return AVERROR(EINVAL);
    }

    for(probe_size= PROBE_BUF_MIN; probe_size<=max_probe_size && !*fmt;
        probe_size = FFMIN(probe_size<<1, FFMAX(max_probe_size, probe_size+1))) {
        int score = probe_size < max_probe_size ? AVPROBE_SCORE_MAX/4 : 0;
<<<<<<< HEAD
        int buf_offset = (probe_size == PROBE_BUF_MIN) ? 0 : probe_size>>1;
        void *buftmp;
=======
>>>>>>> 36017d49

        if (probe_size < offset) {
            continue;
        }

        /* read probe data */
<<<<<<< HEAD
        buftmp = av_realloc(buf, probe_size + AVPROBE_PADDING_SIZE);
        if(!buftmp){
            av_free(buf);
            return AVERROR(ENOMEM);
        }
        buf=buftmp;
        if ((ret = avio_read(pb, buf + buf_offset, probe_size - buf_offset)) < 0) {
=======
        buf = av_realloc(buf, probe_size + AVPROBE_PADDING_SIZE);
        if ((ret = avio_read(pb, buf + pd.buf_size, probe_size - pd.buf_size)) < 0) {
>>>>>>> 36017d49
            /* fail if error was not end of file, otherwise, lower score */
            if (ret != AVERROR_EOF) {
                av_free(buf);
                return ret;
            }
            score = 0;
            ret = 0;            /* error was end of file, nothing read */
        }
        pd.buf_size += ret;
        pd.buf = &buf[offset];

        memset(pd.buf + pd.buf_size, 0, AVPROBE_PADDING_SIZE);

        /* guess file format */
        *fmt = av_probe_input_format2(&pd, 1, &score);
        if(*fmt){
            if(score <= AVPROBE_SCORE_MAX/4){ //this can only be true in the last iteration
                av_log(logctx, AV_LOG_WARNING, "Format %s detected only with low score of %d, misdetection possible!\n", (*fmt)->name, score);
            }else
                av_log(logctx, AV_LOG_DEBUG, "Format %s probed with size=%d and score=%d\n", (*fmt)->name, probe_size, score);
        }
    }

    if (!*fmt) {
        av_free(buf);
        return AVERROR_INVALIDDATA;
    }

    /* rewind. reuse probe buffer to avoid seeking */
    if ((ret = ffio_rewind_with_probe_data(pb, buf, pd.buf_size)) < 0)
        av_free(buf);

    return ret;
}

#if FF_API_FORMAT_PARAMETERS
int av_open_input_file(AVFormatContext **ic_ptr, const char *filename,
                       AVInputFormat *fmt,
                       int buf_size,
                       AVFormatParameters *ap)
{
    int err;
    AVDictionary *opts = convert_format_parameters(ap);

    AV_NOWARN_DEPRECATED(
    if (!ap || !ap->prealloced_context)
        *ic_ptr = NULL;
    )

    err = avformat_open_input(ic_ptr, filename, fmt, &opts);

    av_dict_free(&opts);
    return err;
}
#endif

/* open input file and probe the format if necessary */
static int init_input(AVFormatContext *s, const char *filename, AVDictionary **options)
{
    int ret;
    AVProbeData pd = {filename, NULL, 0};

    if (s->pb) {
        s->flags |= AVFMT_FLAG_CUSTOM_IO;
        if (!s->iformat)
            return av_probe_input_buffer(s->pb, &s->iformat, filename, s, 0, 0);
        else if (s->iformat->flags & AVFMT_NOFILE)
            av_log(s, AV_LOG_WARNING, "Custom AVIOContext makes no sense and "
                                      "will be ignored with AVFMT_NOFILE format.\n");
        return 0;
    }

    if ( (s->iformat && s->iformat->flags & AVFMT_NOFILE) ||
        (!s->iformat && (s->iformat = av_probe_input_format(&pd, 0))))
        return 0;

    if ((ret = avio_open2(&s->pb, filename, AVIO_FLAG_READ,
                          &s->interrupt_callback, options)) < 0)
        return ret;
    if (s->iformat)
        return 0;
    return av_probe_input_buffer(s->pb, &s->iformat, filename, s, 0, 0);
}

int avformat_open_input(AVFormatContext **ps, const char *filename, AVInputFormat *fmt, AVDictionary **options)
{
    AVFormatContext *s = *ps;
    int ret = 0;
    AVFormatParameters ap = { { 0 } };
    AVDictionary *tmp = NULL;

    if (!s && !(s = avformat_alloc_context()))
        return AVERROR(ENOMEM);
    if (fmt)
        s->iformat = fmt;

    if (options)
        av_dict_copy(&tmp, *options, 0);

    if ((ret = av_opt_set_dict(s, &tmp)) < 0)
        goto fail;

    if ((ret = init_input(s, filename, &tmp)) < 0)
        goto fail;

    /* check filename in case an image number is expected */
    if (s->iformat->flags & AVFMT_NEEDNUMBER) {
        if (!av_filename_number_test(filename)) {
            ret = AVERROR(EINVAL);
            goto fail;
        }
    }

    s->duration = s->start_time = AV_NOPTS_VALUE;
    av_strlcpy(s->filename, filename ? filename : "", sizeof(s->filename));

    /* allocate private data */
    if (s->iformat->priv_data_size > 0) {
        if (!(s->priv_data = av_mallocz(s->iformat->priv_data_size))) {
            ret = AVERROR(ENOMEM);
            goto fail;
        }
        if (s->iformat->priv_class) {
            *(const AVClass**)s->priv_data = s->iformat->priv_class;
            av_opt_set_defaults(s->priv_data);
            if ((ret = av_opt_set_dict(s->priv_data, &tmp)) < 0)
                goto fail;
        }
    }

    /* e.g. AVFMT_NOFILE formats will not have a AVIOContext */
    if (s->pb)
        ff_id3v2_read(s, ID3v2_DEFAULT_MAGIC);

    if (!(s->flags&AVFMT_FLAG_PRIV_OPT) && s->iformat->read_header)
        if ((ret = s->iformat->read_header(s, &ap)) < 0)
            goto fail;

    if (!(s->flags&AVFMT_FLAG_PRIV_OPT) && s->pb && !s->data_offset)
        s->data_offset = avio_tell(s->pb);

    s->raw_packet_buffer_remaining_size = RAW_PACKET_BUFFER_SIZE;

    if (options) {
        av_dict_free(options);
        *options = tmp;
    }
    *ps = s;
    return 0;

fail:
    av_dict_free(&tmp);
    if (s->pb && !(s->flags & AVFMT_FLAG_CUSTOM_IO))
        avio_close(s->pb);
    avformat_free_context(s);
    *ps = NULL;
    return ret;
}

/*******************************************************/

static AVPacket *add_to_pktbuf(AVPacketList **packet_buffer, AVPacket *pkt,
                               AVPacketList **plast_pktl){
    AVPacketList *pktl = av_mallocz(sizeof(AVPacketList));
    if (!pktl)
        return NULL;

    if (*packet_buffer)
        (*plast_pktl)->next = pktl;
    else
        *packet_buffer = pktl;

    /* add the packet in the buffered packet list */
    *plast_pktl = pktl;
    pktl->pkt= *pkt;
    return &pktl->pkt;
}

int av_read_packet(AVFormatContext *s, AVPacket *pkt)
{
    int ret, i;
    AVStream *st;

    for(;;){
        AVPacketList *pktl = s->raw_packet_buffer;

        if (pktl) {
            *pkt = pktl->pkt;
            if(s->streams[pkt->stream_index]->request_probe <= 0){
                s->raw_packet_buffer = pktl->next;
                s->raw_packet_buffer_remaining_size += pkt->size;
                av_free(pktl);
                return 0;
            }
        }

        av_init_packet(pkt);
        ret= s->iformat->read_packet(s, pkt);
        if (ret < 0) {
            if (!pktl || ret == AVERROR(EAGAIN))
                return ret;
            for (i = 0; i < s->nb_streams; i++)
                if(s->streams[i]->request_probe > 0)
                    s->streams[i]->request_probe = -1;
            continue;
        }

        if ((s->flags & AVFMT_FLAG_DISCARD_CORRUPT) &&
            (pkt->flags & AV_PKT_FLAG_CORRUPT)) {
            av_log(s, AV_LOG_WARNING,
                   "Dropped corrupted packet (stream = %d)\n",
                   pkt->stream_index);
            av_free_packet(pkt);
            continue;
        }

        if(!(s->flags & AVFMT_FLAG_KEEP_SIDE_DATA))
            av_packet_merge_side_data(pkt);

        if(pkt->stream_index >= (unsigned)s->nb_streams){
            av_log(s, AV_LOG_ERROR, "Invalid stream index %d\n", pkt->stream_index);
            continue;
        }

        st= s->streams[pkt->stream_index];

        switch(st->codec->codec_type){
        case AVMEDIA_TYPE_VIDEO:
            if(s->video_codec_id)   st->codec->codec_id= s->video_codec_id;
            break;
        case AVMEDIA_TYPE_AUDIO:
            if(s->audio_codec_id)   st->codec->codec_id= s->audio_codec_id;
            break;
        case AVMEDIA_TYPE_SUBTITLE:
            if(s->subtitle_codec_id)st->codec->codec_id= s->subtitle_codec_id;
            break;
        }

        if(!pktl && st->request_probe <= 0)
            return ret;

        add_to_pktbuf(&s->raw_packet_buffer, pkt, &s->raw_packet_buffer_end);
        s->raw_packet_buffer_remaining_size -= pkt->size;

        if(st->request_probe>0){
            AVProbeData *pd = &st->probe_data;
            int end;
            av_log(s, AV_LOG_DEBUG, "probing stream %d pp:%d\n", st->index, st->probe_packets);
            --st->probe_packets;

            pd->buf = av_realloc(pd->buf, pd->buf_size+pkt->size+AVPROBE_PADDING_SIZE);
            memcpy(pd->buf+pd->buf_size, pkt->data, pkt->size);
            pd->buf_size += pkt->size;
            memset(pd->buf+pd->buf_size, 0, AVPROBE_PADDING_SIZE);

            end=    s->raw_packet_buffer_remaining_size <= 0
                 || st->probe_packets<=0;

            if(end || av_log2(pd->buf_size) != av_log2(pd->buf_size - pkt->size)){
                int score= set_codec_from_probe_data(s, st, pd);
                if(    (st->codec->codec_id != CODEC_ID_NONE && score > AVPROBE_SCORE_MAX/4)
                    || end){
                    pd->buf_size=0;
                    av_freep(&pd->buf);
                    st->request_probe= -1;
                    if(st->codec->codec_id != CODEC_ID_NONE){
                    av_log(s, AV_LOG_DEBUG, "probed stream %d\n", st->index);
                    }else
                        av_log(s, AV_LOG_WARNING, "probed stream %d failed\n", st->index);
                }
            }
        }
    }
}

/**********************************************************/

/**
 * Get the number of samples of an audio frame. Return -1 on error.
 */
static int get_audio_frame_size(AVCodecContext *enc, int size)
{
    int frame_size;

    if(enc->codec_id == CODEC_ID_VORBIS)
        return -1;

    if (enc->frame_size <= 1) {
        int bits_per_sample = av_get_bits_per_sample(enc->codec_id);

        if (bits_per_sample) {
            if (enc->channels == 0)
                return -1;
            frame_size = (size << 3) / (bits_per_sample * enc->channels);
        } else {
            /* used for example by ADPCM codecs */
            if (enc->bit_rate == 0)
                return -1;
            frame_size = ((int64_t)size * 8 * enc->sample_rate) / enc->bit_rate;
        }
    } else {
        frame_size = enc->frame_size;
    }
    return frame_size;
}


/**
 * Return the frame duration in seconds. Return 0 if not available.
 */
static void compute_frame_duration(int *pnum, int *pden, AVStream *st,
                                   AVCodecParserContext *pc, AVPacket *pkt)
{
    int frame_size;

    *pnum = 0;
    *pden = 0;
    switch(st->codec->codec_type) {
    case AVMEDIA_TYPE_VIDEO:
        if (st->r_frame_rate.num && !pc) {
            *pnum = st->r_frame_rate.den;
            *pden = st->r_frame_rate.num;
        } else if(st->time_base.num*1000LL > st->time_base.den) {
            *pnum = st->time_base.num;
            *pden = st->time_base.den;
        }else if(st->codec->time_base.num*1000LL > st->codec->time_base.den){
            *pnum = st->codec->time_base.num;
            *pden = st->codec->time_base.den;
            if (pc && pc->repeat_pict) {
                if (*pnum > INT_MAX / (1 + pc->repeat_pict))
                    *pden /= 1 + pc->repeat_pict;
                else
                    *pnum *= 1 + pc->repeat_pict;
            }
            //If this codec can be interlaced or progressive then we need a parser to compute duration of a packet
            //Thus if we have no parser in such case leave duration undefined.
            if(st->codec->ticks_per_frame>1 && !pc){
                *pnum = *pden = 0;
            }
        }
        break;
    case AVMEDIA_TYPE_AUDIO:
        frame_size = get_audio_frame_size(st->codec, pkt->size);
        if (frame_size <= 0 || st->codec->sample_rate <= 0)
            break;
        *pnum = frame_size;
        *pden = st->codec->sample_rate;
        break;
    default:
        break;
    }
}

static int is_intra_only(AVCodecContext *enc){
    if(enc->codec_type == AVMEDIA_TYPE_AUDIO){
        return 1;
    }else if(enc->codec_type == AVMEDIA_TYPE_VIDEO){
        switch(enc->codec_id){
        case CODEC_ID_MJPEG:
        case CODEC_ID_MJPEGB:
        case CODEC_ID_LJPEG:
        case CODEC_ID_PRORES:
        case CODEC_ID_RAWVIDEO:
        case CODEC_ID_DVVIDEO:
        case CODEC_ID_HUFFYUV:
        case CODEC_ID_FFVHUFF:
        case CODEC_ID_ASV1:
        case CODEC_ID_ASV2:
        case CODEC_ID_VCR1:
        case CODEC_ID_DNXHD:
        case CODEC_ID_JPEG2000:
            return 1;
        default: break;
        }
    }
    return 0;
}

static void update_initial_timestamps(AVFormatContext *s, int stream_index,
                                      int64_t dts, int64_t pts)
{
    AVStream *st= s->streams[stream_index];
    AVPacketList *pktl= s->packet_buffer;

    if(st->first_dts != AV_NOPTS_VALUE || dts == AV_NOPTS_VALUE || st->cur_dts == AV_NOPTS_VALUE)
        return;

    st->first_dts= dts - st->cur_dts;
    st->cur_dts= dts;

    for(; pktl; pktl= pktl->next){
        if(pktl->pkt.stream_index != stream_index)
            continue;
        //FIXME think more about this check
        if(pktl->pkt.pts != AV_NOPTS_VALUE && pktl->pkt.pts == pktl->pkt.dts)
            pktl->pkt.pts += st->first_dts;

        if(pktl->pkt.dts != AV_NOPTS_VALUE)
            pktl->pkt.dts += st->first_dts;

        if(st->start_time == AV_NOPTS_VALUE && pktl->pkt.pts != AV_NOPTS_VALUE)
            st->start_time= pktl->pkt.pts;
    }
    if (st->start_time == AV_NOPTS_VALUE)
        st->start_time = pts;
}

static void update_initial_durations(AVFormatContext *s, AVStream *st, AVPacket *pkt)
{
    AVPacketList *pktl= s->packet_buffer;
    int64_t cur_dts= 0;

    if(st->first_dts != AV_NOPTS_VALUE){
        cur_dts= st->first_dts;
        for(; pktl; pktl= pktl->next){
            if(pktl->pkt.stream_index == pkt->stream_index){
                if(pktl->pkt.pts != pktl->pkt.dts || pktl->pkt.dts != AV_NOPTS_VALUE || pktl->pkt.duration)
                    break;
                cur_dts -= pkt->duration;
            }
        }
        pktl= s->packet_buffer;
        st->first_dts = cur_dts;
    }else if(st->cur_dts)
        return;

    for(; pktl; pktl= pktl->next){
        if(pktl->pkt.stream_index != pkt->stream_index)
            continue;
        if(pktl->pkt.pts == pktl->pkt.dts && pktl->pkt.dts == AV_NOPTS_VALUE
           && !pktl->pkt.duration){
            pktl->pkt.dts= cur_dts;
            if(!st->codec->has_b_frames)
                pktl->pkt.pts= cur_dts;
            cur_dts += pkt->duration;
            pktl->pkt.duration= pkt->duration;
        }else
            break;
    }
    if(st->first_dts == AV_NOPTS_VALUE)
        st->cur_dts= cur_dts;
}

static void compute_pkt_fields(AVFormatContext *s, AVStream *st,
                               AVCodecParserContext *pc, AVPacket *pkt)
{
    int num, den, presentation_delayed, delay, i;
    int64_t offset;

    if (s->flags & AVFMT_FLAG_NOFILLIN)
        return;

    if((s->flags & AVFMT_FLAG_IGNDTS) && pkt->pts != AV_NOPTS_VALUE)
        pkt->dts= AV_NOPTS_VALUE;

    if (st->codec->codec_id != CODEC_ID_H264 && pc && pc->pict_type == AV_PICTURE_TYPE_B)
        //FIXME Set low_delay = 0 when has_b_frames = 1
        st->codec->has_b_frames = 1;

    /* do we have a video B-frame ? */
    delay= st->codec->has_b_frames;
    presentation_delayed = 0;

    /* XXX: need has_b_frame, but cannot get it if the codec is
        not initialized */
    if (delay &&
        pc && pc->pict_type != AV_PICTURE_TYPE_B)
        presentation_delayed = 1;

    if(pkt->pts != AV_NOPTS_VALUE && pkt->dts != AV_NOPTS_VALUE && pkt->dts - (1LL<<(st->pts_wrap_bits-1)) > pkt->pts && st->pts_wrap_bits<63){
        pkt->dts -= 1LL<<st->pts_wrap_bits;
    }

    // some mpeg2 in mpeg-ps lack dts (issue171 / input_file.mpg)
    // we take the conservative approach and discard both
    // Note, if this is misbehaving for a H.264 file then possibly presentation_delayed is not set correctly.
    if(delay==1 && pkt->dts == pkt->pts && pkt->dts != AV_NOPTS_VALUE && presentation_delayed){
        av_log(s, AV_LOG_DEBUG, "invalid dts/pts combination %"PRIi64"\n", pkt->dts);
        pkt->dts= AV_NOPTS_VALUE;
    }

    if (pkt->duration == 0) {
        compute_frame_duration(&num, &den, st, pc, pkt);
        if (den && num) {
            pkt->duration = av_rescale_rnd(1, num * (int64_t)st->time_base.den, den * (int64_t)st->time_base.num, AV_ROUND_DOWN);

            if(pkt->duration != 0 && s->packet_buffer)
                update_initial_durations(s, st, pkt);
        }
    }

    /* correct timestamps with byte offset if demuxers only have timestamps
       on packet boundaries */
    if(pc && st->need_parsing == AVSTREAM_PARSE_TIMESTAMPS && pkt->size){
        /* this will estimate bitrate based on this frame's duration and size */
        offset = av_rescale(pc->offset, pkt->duration, pkt->size);
        if(pkt->pts != AV_NOPTS_VALUE)
            pkt->pts += offset;
        if(pkt->dts != AV_NOPTS_VALUE)
            pkt->dts += offset;
    }

    if (pc && pc->dts_sync_point >= 0) {
        // we have synchronization info from the parser
        int64_t den = st->codec->time_base.den * (int64_t) st->time_base.num;
        if (den > 0) {
            int64_t num = st->codec->time_base.num * (int64_t) st->time_base.den;
            if (pkt->dts != AV_NOPTS_VALUE) {
                // got DTS from the stream, update reference timestamp
                st->reference_dts = pkt->dts - pc->dts_ref_dts_delta * num / den;
            } else if (st->reference_dts != AV_NOPTS_VALUE) {
                // compute DTS based on reference timestamp
                pkt->dts = st->reference_dts + pc->dts_ref_dts_delta * num / den;
            }

            if (st->reference_dts != AV_NOPTS_VALUE && pkt->pts == AV_NOPTS_VALUE)
                pkt->pts = pkt->dts + pc->pts_dts_delta * num / den;

            if (pc->dts_sync_point > 0)
                st->reference_dts = pkt->dts; // new reference
        }
    }

    /* This may be redundant, but it should not hurt. */
    if(pkt->dts != AV_NOPTS_VALUE && pkt->pts != AV_NOPTS_VALUE && pkt->pts > pkt->dts)
        presentation_delayed = 1;

//    av_log(NULL, AV_LOG_DEBUG, "IN delayed:%d pts:%"PRId64", dts:%"PRId64" cur_dts:%"PRId64" st:%d pc:%p\n", presentation_delayed, pkt->pts, pkt->dts, st->cur_dts, pkt->stream_index, pc);
    /* interpolate PTS and DTS if they are not present */
    //We skip H264 currently because delay and has_b_frames are not reliably set
    if((delay==0 || (delay==1 && pc)) && st->codec->codec_id != CODEC_ID_H264){
        if (presentation_delayed) {
            /* DTS = decompression timestamp */
            /* PTS = presentation timestamp */
            if (pkt->dts == AV_NOPTS_VALUE)
                pkt->dts = st->last_IP_pts;
            update_initial_timestamps(s, pkt->stream_index, pkt->dts, pkt->pts);
            if (pkt->dts == AV_NOPTS_VALUE)
                pkt->dts = st->cur_dts;

            /* this is tricky: the dts must be incremented by the duration
            of the frame we are displaying, i.e. the last I- or P-frame */
            if (st->last_IP_duration == 0)
                st->last_IP_duration = pkt->duration;
            if(pkt->dts != AV_NOPTS_VALUE)
                st->cur_dts = pkt->dts + st->last_IP_duration;
            st->last_IP_duration  = pkt->duration;
            st->last_IP_pts= pkt->pts;
            /* cannot compute PTS if not present (we can compute it only
            by knowing the future */
        } else if(pkt->pts != AV_NOPTS_VALUE || pkt->dts != AV_NOPTS_VALUE || pkt->duration){
            if(pkt->pts != AV_NOPTS_VALUE && pkt->duration){
                int64_t old_diff= FFABS(st->cur_dts - pkt->duration - pkt->pts);
                int64_t new_diff= FFABS(st->cur_dts - pkt->pts);
                if(old_diff < new_diff && old_diff < (pkt->duration>>3)){
                    pkt->pts += pkt->duration;
    //                av_log(NULL, AV_LOG_DEBUG, "id:%d old:%"PRId64" new:%"PRId64" dur:%d cur:%"PRId64" size:%d\n", pkt->stream_index, old_diff, new_diff, pkt->duration, st->cur_dts, pkt->size);
                }
            }

            /* presentation is not delayed : PTS and DTS are the same */
            if(pkt->pts == AV_NOPTS_VALUE)
                pkt->pts = pkt->dts;
            update_initial_timestamps(s, pkt->stream_index, pkt->pts, pkt->pts);
            if(pkt->pts == AV_NOPTS_VALUE)
                pkt->pts = st->cur_dts;
            pkt->dts = pkt->pts;
            if(pkt->pts != AV_NOPTS_VALUE)
                st->cur_dts = pkt->pts + pkt->duration;
        }
    }

    if(pkt->pts != AV_NOPTS_VALUE && delay <= MAX_REORDER_DELAY){
        st->pts_buffer[0]= pkt->pts;
        for(i=0; i<delay && st->pts_buffer[i] > st->pts_buffer[i+1]; i++)
            FFSWAP(int64_t, st->pts_buffer[i], st->pts_buffer[i+1]);
        if(pkt->dts == AV_NOPTS_VALUE)
            pkt->dts= st->pts_buffer[0];
        if(st->codec->codec_id == CODEC_ID_H264){ // we skipped it above so we try here
            update_initial_timestamps(s, pkt->stream_index, pkt->dts, pkt->pts); // this should happen on the first packet
        }
        if(pkt->dts > st->cur_dts)
            st->cur_dts = pkt->dts;
    }

//    av_log(NULL, AV_LOG_ERROR, "OUTdelayed:%d/%d pts:%"PRId64", dts:%"PRId64" cur_dts:%"PRId64"\n", presentation_delayed, delay, pkt->pts, pkt->dts, st->cur_dts);

    /* update flags */
    if(is_intra_only(st->codec))
        pkt->flags |= AV_PKT_FLAG_KEY;
    else if (pc) {
        pkt->flags = 0;
        /* keyframe computation */
        if (pc->key_frame == 1)
            pkt->flags |= AV_PKT_FLAG_KEY;
        else if (pc->key_frame == -1 && pc->pict_type == AV_PICTURE_TYPE_I)
            pkt->flags |= AV_PKT_FLAG_KEY;
    }
    if (pc)
        pkt->convergence_duration = pc->convergence_duration;
}


static int read_frame_internal(AVFormatContext *s, AVPacket *pkt)
{
    AVStream *st;
    int len, ret, i;

    av_init_packet(pkt);

    for(;;) {
        /* select current input stream component */
        st = s->cur_st;
        if (st) {
            if (!st->need_parsing || !st->parser) {
                /* no parsing needed: we just output the packet as is */
                /* raw data support */
                *pkt = st->cur_pkt;
                st->cur_pkt.data= NULL;
                st->cur_pkt.side_data_elems = 0;
                st->cur_pkt.side_data = NULL;
                compute_pkt_fields(s, st, NULL, pkt);
                s->cur_st = NULL;
                if ((s->iformat->flags & AVFMT_GENERIC_INDEX) &&
                    (pkt->flags & AV_PKT_FLAG_KEY) && pkt->dts != AV_NOPTS_VALUE) {
                    ff_reduce_index(s, st->index);
                    av_add_index_entry(st, pkt->pos, pkt->dts, 0, 0, AVINDEX_KEYFRAME);
                }
                break;
            } else if (st->cur_len > 0 && st->discard < AVDISCARD_ALL) {
                len = av_parser_parse2(st->parser, st->codec, &pkt->data, &pkt->size,
                                       st->cur_ptr, st->cur_len,
                                       st->cur_pkt.pts, st->cur_pkt.dts,
                                       st->cur_pkt.pos);
                st->cur_pkt.pts = AV_NOPTS_VALUE;
                st->cur_pkt.dts = AV_NOPTS_VALUE;
                /* increment read pointer */
                st->cur_ptr += len;
                st->cur_len -= len;

                /* return packet if any */
                if (pkt->size) {
                got_packet:
                    pkt->duration = 0;
                    pkt->stream_index = st->index;
                    pkt->pts = st->parser->pts;
                    pkt->dts = st->parser->dts;
                    pkt->pos = st->parser->pos;
                    if(pkt->data == st->cur_pkt.data && pkt->size == st->cur_pkt.size){
                        s->cur_st = NULL;
                        pkt->destruct= st->cur_pkt.destruct;
                        st->cur_pkt.destruct= NULL;
                        st->cur_pkt.data    = NULL;
                        assert(st->cur_len == 0);
                    }else{
                        pkt->destruct = NULL;
                    }
                    compute_pkt_fields(s, st, st->parser, pkt);

                    if((s->iformat->flags & AVFMT_GENERIC_INDEX) && pkt->flags & AV_PKT_FLAG_KEY){
                        int64_t pos= (st->parser->flags & PARSER_FLAG_COMPLETE_FRAMES) ? pkt->pos : st->parser->frame_offset;
                        ff_reduce_index(s, st->index);
                        av_add_index_entry(st, pos, pkt->dts,
                                           0, 0, AVINDEX_KEYFRAME);
                    }

                    break;
                }
            } else {
                /* free packet */
                av_free_packet(&st->cur_pkt);
                s->cur_st = NULL;
            }
        } else {
            AVPacket cur_pkt;
            /* read next packet */
            ret = av_read_packet(s, &cur_pkt);
            if (ret < 0) {
                if (ret == AVERROR(EAGAIN))
                    return ret;
                /* return the last frames, if any */
                for(i = 0; i < s->nb_streams; i++) {
                    st = s->streams[i];
                    if (st->parser && st->need_parsing) {
                        av_parser_parse2(st->parser, st->codec,
                                        &pkt->data, &pkt->size,
                                        NULL, 0,
                                        AV_NOPTS_VALUE, AV_NOPTS_VALUE,
                                        AV_NOPTS_VALUE);
                        if (pkt->size)
                            goto got_packet;
                    }
                }
                /* no more packets: really terminate parsing */
                return ret;
            }
            st = s->streams[cur_pkt.stream_index];
            st->cur_pkt= cur_pkt;

            if(st->cur_pkt.pts != AV_NOPTS_VALUE &&
               st->cur_pkt.dts != AV_NOPTS_VALUE &&
               st->cur_pkt.pts < st->cur_pkt.dts){
                av_log(s, AV_LOG_WARNING, "Invalid timestamps stream=%d, pts=%"PRId64", dts=%"PRId64", size=%d\n",
                    st->cur_pkt.stream_index,
                    st->cur_pkt.pts,
                    st->cur_pkt.dts,
                    st->cur_pkt.size);
//                av_free_packet(&st->cur_pkt);
//                return -1;
            }

            if(s->debug & FF_FDEBUG_TS)
                av_log(s, AV_LOG_DEBUG, "av_read_packet stream=%d, pts=%"PRId64", dts=%"PRId64", size=%d, duration=%d, flags=%d\n",
                    st->cur_pkt.stream_index,
                    st->cur_pkt.pts,
                    st->cur_pkt.dts,
                    st->cur_pkt.size,
                    st->cur_pkt.duration,
                    st->cur_pkt.flags);

            s->cur_st = st;
            st->cur_ptr = st->cur_pkt.data;
            st->cur_len = st->cur_pkt.size;
            if (st->need_parsing && !st->parser && !(s->flags & AVFMT_FLAG_NOPARSE)) {
                st->parser = av_parser_init(st->codec->codec_id);
                if (!st->parser) {
                    av_log(s, AV_LOG_VERBOSE, "parser not found for codec "
                           "%s, packets or times may be invalid.\n",
                           avcodec_get_name(st->codec->codec_id));
                    /* no parser available: just output the raw packets */
                    st->need_parsing = AVSTREAM_PARSE_NONE;
                }else if(st->need_parsing == AVSTREAM_PARSE_HEADERS){
                    st->parser->flags |= PARSER_FLAG_COMPLETE_FRAMES;
                }else if(st->need_parsing == AVSTREAM_PARSE_FULL_ONCE){
                    st->parser->flags |= PARSER_FLAG_ONCE;
                }
            }
        }
    }
    if(s->debug & FF_FDEBUG_TS)
        av_log(s, AV_LOG_DEBUG, "read_frame_internal stream=%d, pts=%"PRId64", dts=%"PRId64", size=%d, duration=%d, flags=%d\n",
            pkt->stream_index,
            pkt->pts,
            pkt->dts,
            pkt->size,
            pkt->duration,
            pkt->flags);

    return 0;
}

static int read_from_packet_buffer(AVFormatContext *s, AVPacket *pkt)
{
    AVPacketList *pktl = s->packet_buffer;
    av_assert0(pktl);
    *pkt = pktl->pkt;
    s->packet_buffer = pktl->next;
    av_freep(&pktl);
    return 0;
}

int av_read_frame(AVFormatContext *s, AVPacket *pkt)
{
    const int genpts = s->flags & AVFMT_FLAG_GENPTS;
    int          eof = 0;

    if (!genpts)
        return s->packet_buffer ? read_from_packet_buffer(s, pkt) :
                                  read_frame_internal(s, pkt);

    for (;;) {
        int ret;
        AVPacketList *pktl = s->packet_buffer;

        if (pktl) {
            AVPacket *next_pkt = &pktl->pkt;

            if (next_pkt->dts != AV_NOPTS_VALUE) {
                int wrap_bits = s->streams[next_pkt->stream_index]->pts_wrap_bits;
                while (pktl && next_pkt->pts == AV_NOPTS_VALUE) {
                    if (pktl->pkt.stream_index == next_pkt->stream_index &&
                        (av_compare_mod(next_pkt->dts, pktl->pkt.dts, 2LL << (wrap_bits - 1)) < 0) &&
                         av_compare_mod(pktl->pkt.pts, pktl->pkt.dts, 2LL << (wrap_bits - 1))) { //not b frame
                        next_pkt->pts = pktl->pkt.dts;
                    }
                    pktl = pktl->next;
                }
                pktl = s->packet_buffer;
            }

            /* read packet from packet buffer, if there is data */
            if (!(next_pkt->pts == AV_NOPTS_VALUE &&
                  next_pkt->dts != AV_NOPTS_VALUE && !eof))
                return read_from_packet_buffer(s, pkt);
        }

        ret = read_frame_internal(s, pkt);
        if (ret < 0) {
            if (pktl && ret != AVERROR(EAGAIN)) {
                eof = 1;
                continue;
            } else
                return ret;
        }

        if (av_dup_packet(add_to_pktbuf(&s->packet_buffer, pkt,
                          &s->packet_buffer_end)) < 0)
            return AVERROR(ENOMEM);
    }
}

/* XXX: suppress the packet queue */
static void flush_packet_queue(AVFormatContext *s)
{
    AVPacketList *pktl;

    for(;;) {
        pktl = s->packet_buffer;
        if (!pktl)
            break;
        s->packet_buffer = pktl->next;
        av_free_packet(&pktl->pkt);
        av_free(pktl);
    }
    while(s->raw_packet_buffer){
        pktl = s->raw_packet_buffer;
        s->raw_packet_buffer = pktl->next;
        av_free_packet(&pktl->pkt);
        av_free(pktl);
    }
    s->packet_buffer_end=
    s->raw_packet_buffer_end= NULL;
    s->raw_packet_buffer_remaining_size = RAW_PACKET_BUFFER_SIZE;
}

/*******************************************************/
/* seek support */

int av_find_default_stream_index(AVFormatContext *s)
{
    int first_audio_index = -1;
    int i;
    AVStream *st;

    if (s->nb_streams <= 0)
        return -1;
    for(i = 0; i < s->nb_streams; i++) {
        st = s->streams[i];
        if (st->codec->codec_type == AVMEDIA_TYPE_VIDEO) {
            return i;
        }
        if (first_audio_index < 0 && st->codec->codec_type == AVMEDIA_TYPE_AUDIO)
            first_audio_index = i;
    }
    return first_audio_index >= 0 ? first_audio_index : 0;
}

/**
 * Flush the frame reader.
 */
void ff_read_frame_flush(AVFormatContext *s)
{
    AVStream *st;
    int i, j;

    flush_packet_queue(s);

    s->cur_st = NULL;

    /* for each stream, reset read state */
    for(i = 0; i < s->nb_streams; i++) {
        st = s->streams[i];

        if (st->parser) {
            av_parser_close(st->parser);
            st->parser = NULL;
            av_free_packet(&st->cur_pkt);
        }
        st->last_IP_pts = AV_NOPTS_VALUE;
        if(st->first_dts == AV_NOPTS_VALUE) st->cur_dts = 0;
        else                                st->cur_dts = AV_NOPTS_VALUE; /* we set the current DTS to an unspecified origin */
        st->reference_dts = AV_NOPTS_VALUE;
        /* fail safe */
        st->cur_ptr = NULL;
        st->cur_len = 0;

        st->probe_packets = MAX_PROBE_PACKETS;

        for(j=0; j<MAX_REORDER_DELAY+1; j++)
            st->pts_buffer[j]= AV_NOPTS_VALUE;
    }
}

#if FF_API_SEEK_PUBLIC
void av_update_cur_dts(AVFormatContext *s, AVStream *ref_st, int64_t timestamp)
{
    ff_update_cur_dts(s, ref_st, timestamp);
}
#endif

void ff_update_cur_dts(AVFormatContext *s, AVStream *ref_st, int64_t timestamp)
{
    int i;

    for(i = 0; i < s->nb_streams; i++) {
        AVStream *st = s->streams[i];

        st->cur_dts = av_rescale(timestamp,
                                 st->time_base.den * (int64_t)ref_st->time_base.num,
                                 st->time_base.num * (int64_t)ref_st->time_base.den);
    }
}

void ff_reduce_index(AVFormatContext *s, int stream_index)
{
    AVStream *st= s->streams[stream_index];
    unsigned int max_entries= s->max_index_size / sizeof(AVIndexEntry);

    if((unsigned)st->nb_index_entries >= max_entries){
        int i;
        for(i=0; 2*i<st->nb_index_entries; i++)
            st->index_entries[i]= st->index_entries[2*i];
        st->nb_index_entries= i;
    }
}

int ff_add_index_entry(AVIndexEntry **index_entries,
                       int *nb_index_entries,
                       unsigned int *index_entries_allocated_size,
                       int64_t pos, int64_t timestamp, int size, int distance, int flags)
{
    AVIndexEntry *entries, *ie;
    int index;

    if((unsigned)*nb_index_entries + 1 >= UINT_MAX / sizeof(AVIndexEntry))
        return -1;

    entries = av_fast_realloc(*index_entries,
                              index_entries_allocated_size,
                              (*nb_index_entries + 1) *
                              sizeof(AVIndexEntry));
    if(!entries)
        return -1;

    *index_entries= entries;

    index= ff_index_search_timestamp(*index_entries, *nb_index_entries, timestamp, AVSEEK_FLAG_ANY);

    if(index<0){
        index= (*nb_index_entries)++;
        ie= &entries[index];
        assert(index==0 || ie[-1].timestamp < timestamp);
    }else{
        ie= &entries[index];
        if(ie->timestamp != timestamp){
            if(ie->timestamp <= timestamp)
                return -1;
            memmove(entries + index + 1, entries + index, sizeof(AVIndexEntry)*(*nb_index_entries - index));
            (*nb_index_entries)++;
        }else if(ie->pos == pos && distance < ie->min_distance) //do not reduce the distance
            distance= ie->min_distance;
    }

    ie->pos = pos;
    ie->timestamp = timestamp;
    ie->min_distance= distance;
    ie->size= size;
    ie->flags = flags;

    return index;
}

int av_add_index_entry(AVStream *st,
                       int64_t pos, int64_t timestamp, int size, int distance, int flags)
{
    return ff_add_index_entry(&st->index_entries, &st->nb_index_entries,
                              &st->index_entries_allocated_size, pos,
                              timestamp, size, distance, flags);
}

int ff_index_search_timestamp(const AVIndexEntry *entries, int nb_entries,
                              int64_t wanted_timestamp, int flags)
{
    int a, b, m;
    int64_t timestamp;

    a = - 1;
    b = nb_entries;

    //optimize appending index entries at the end
    if(b && entries[b-1].timestamp < wanted_timestamp)
        a= b-1;

    while (b - a > 1) {
        m = (a + b) >> 1;
        timestamp = entries[m].timestamp;
        if(timestamp >= wanted_timestamp)
            b = m;
        if(timestamp <= wanted_timestamp)
            a = m;
    }
    m= (flags & AVSEEK_FLAG_BACKWARD) ? a : b;

    if(!(flags & AVSEEK_FLAG_ANY)){
        while(m>=0 && m<nb_entries && !(entries[m].flags & AVINDEX_KEYFRAME)){
            m += (flags & AVSEEK_FLAG_BACKWARD) ? -1 : 1;
        }
    }

    if(m == nb_entries)
        return -1;
    return  m;
}

int av_index_search_timestamp(AVStream *st, int64_t wanted_timestamp,
                              int flags)
{
    return ff_index_search_timestamp(st->index_entries, st->nb_index_entries,
                                     wanted_timestamp, flags);
}

#if FF_API_SEEK_PUBLIC
int av_seek_frame_binary(AVFormatContext *s, int stream_index, int64_t target_ts, int flags){
    return ff_seek_frame_binary(s, stream_index, target_ts, flags);
}
#endif

int ff_seek_frame_binary(AVFormatContext *s, int stream_index, int64_t target_ts, int flags)
{
    AVInputFormat *avif= s->iformat;
    int64_t av_uninit(pos_min), av_uninit(pos_max), pos, pos_limit;
    int64_t ts_min, ts_max, ts;
    int index;
    int64_t ret;
    AVStream *st;

    if (stream_index < 0)
        return -1;

    av_dlog(s, "read_seek: %d %"PRId64"\n", stream_index, target_ts);

    ts_max=
    ts_min= AV_NOPTS_VALUE;
    pos_limit= -1; //gcc falsely says it may be uninitialized

    st= s->streams[stream_index];
    if(st->index_entries){
        AVIndexEntry *e;

        index= av_index_search_timestamp(st, target_ts, flags | AVSEEK_FLAG_BACKWARD); //FIXME whole func must be checked for non-keyframe entries in index case, especially read_timestamp()
        index= FFMAX(index, 0);
        e= &st->index_entries[index];

        if(e->timestamp <= target_ts || e->pos == e->min_distance){
            pos_min= e->pos;
            ts_min= e->timestamp;
            av_dlog(s, "using cached pos_min=0x%"PRIx64" dts_min=%"PRId64"\n",
                    pos_min,ts_min);
        }else{
            assert(index==0);
        }

        index= av_index_search_timestamp(st, target_ts, flags & ~AVSEEK_FLAG_BACKWARD);
        assert(index < st->nb_index_entries);
        if(index >= 0){
            e= &st->index_entries[index];
            assert(e->timestamp >= target_ts);
            pos_max= e->pos;
            ts_max= e->timestamp;
            pos_limit= pos_max - e->min_distance;
            av_dlog(s, "using cached pos_max=0x%"PRIx64" pos_limit=0x%"PRIx64" dts_max=%"PRId64"\n",
                    pos_max,pos_limit, ts_max);
        }
    }

    pos= ff_gen_search(s, stream_index, target_ts, pos_min, pos_max, pos_limit, ts_min, ts_max, flags, &ts, avif->read_timestamp);
    if(pos<0)
        return -1;

    /* do the seek */
    if ((ret = avio_seek(s->pb, pos, SEEK_SET)) < 0)
        return ret;

    ff_read_frame_flush(s);
    ff_update_cur_dts(s, st, ts);

    return 0;
}

#if FF_API_SEEK_PUBLIC
int64_t av_gen_search(AVFormatContext *s, int stream_index, int64_t target_ts,
                      int64_t pos_min, int64_t pos_max, int64_t pos_limit,
                      int64_t ts_min, int64_t ts_max, int flags, int64_t *ts_ret,
                      int64_t (*read_timestamp)(struct AVFormatContext *, int , int64_t *, int64_t ))
{
    return ff_gen_search(s, stream_index, target_ts, pos_min, pos_max,
                         pos_limit, ts_min, ts_max, flags, ts_ret,
                         read_timestamp);
}
#endif

int64_t ff_gen_search(AVFormatContext *s, int stream_index, int64_t target_ts,
                      int64_t pos_min, int64_t pos_max, int64_t pos_limit,
                      int64_t ts_min, int64_t ts_max, int flags, int64_t *ts_ret,
                      int64_t (*read_timestamp)(struct AVFormatContext *, int , int64_t *, int64_t ))
{
    int64_t pos, ts;
    int64_t start_pos, filesize;
    int no_change;

    av_dlog(s, "gen_seek: %d %"PRId64"\n", stream_index, target_ts);

    if(ts_min == AV_NOPTS_VALUE){
        pos_min = s->data_offset;
        ts_min = read_timestamp(s, stream_index, &pos_min, INT64_MAX);
        if (ts_min == AV_NOPTS_VALUE)
            return -1;
    }

    if(ts_min >= target_ts){
        *ts_ret= ts_min;
        return pos_min;
    }

    if(ts_max == AV_NOPTS_VALUE){
        int step= 1024;
        filesize = avio_size(s->pb);
        pos_max = filesize - 1;
        do{
            pos_max -= step;
            ts_max = read_timestamp(s, stream_index, &pos_max, pos_max + step);
            step += step;
        }while(ts_max == AV_NOPTS_VALUE && pos_max >= step);
        if (ts_max == AV_NOPTS_VALUE)
            return -1;

        for(;;){
            int64_t tmp_pos= pos_max + 1;
            int64_t tmp_ts= read_timestamp(s, stream_index, &tmp_pos, INT64_MAX);
            if(tmp_ts == AV_NOPTS_VALUE)
                break;
            ts_max= tmp_ts;
            pos_max= tmp_pos;
            if(tmp_pos >= filesize)
                break;
        }
        pos_limit= pos_max;
    }

    if(ts_max <= target_ts){
        *ts_ret= ts_max;
        return pos_max;
    }

    if(ts_min > ts_max){
        return -1;
    }else if(ts_min == ts_max){
        pos_limit= pos_min;
    }

    no_change=0;
    while (pos_min < pos_limit) {
        av_dlog(s, "pos_min=0x%"PRIx64" pos_max=0x%"PRIx64" dts_min=%"PRId64" dts_max=%"PRId64"\n",
                pos_min, pos_max, ts_min, ts_max);
        assert(pos_limit <= pos_max);

        if(no_change==0){
            int64_t approximate_keyframe_distance= pos_max - pos_limit;
            // interpolate position (better than dichotomy)
            pos = av_rescale(target_ts - ts_min, pos_max - pos_min, ts_max - ts_min)
                + pos_min - approximate_keyframe_distance;
        }else if(no_change==1){
            // bisection, if interpolation failed to change min or max pos last time
            pos = (pos_min + pos_limit)>>1;
        }else{
            /* linear search if bisection failed, can only happen if there
               are very few or no keyframes between min/max */
            pos=pos_min;
        }
        if(pos <= pos_min)
            pos= pos_min + 1;
        else if(pos > pos_limit)
            pos= pos_limit;
        start_pos= pos;

        ts = read_timestamp(s, stream_index, &pos, INT64_MAX); //may pass pos_limit instead of -1
        if(pos == pos_max)
            no_change++;
        else
            no_change=0;
        av_dlog(s, "%"PRId64" %"PRId64" %"PRId64" / %"PRId64" %"PRId64" %"PRId64" target:%"PRId64" limit:%"PRId64" start:%"PRId64" noc:%d\n",
                pos_min, pos, pos_max, ts_min, ts, ts_max, target_ts,
                pos_limit, start_pos, no_change);
        if(ts == AV_NOPTS_VALUE){
            av_log(s, AV_LOG_ERROR, "read_timestamp() failed in the middle\n");
            return -1;
        }
        assert(ts != AV_NOPTS_VALUE);
        if (target_ts <= ts) {
            pos_limit = start_pos - 1;
            pos_max = pos;
            ts_max = ts;
        }
        if (target_ts >= ts) {
            pos_min = pos;
            ts_min = ts;
        }
    }

    pos = (flags & AVSEEK_FLAG_BACKWARD) ? pos_min : pos_max;
    ts  = (flags & AVSEEK_FLAG_BACKWARD) ?  ts_min :  ts_max;
#if 0
    pos_min = pos;
    ts_min = read_timestamp(s, stream_index, &pos_min, INT64_MAX);
    pos_min++;
    ts_max = read_timestamp(s, stream_index, &pos_min, INT64_MAX);
    av_dlog(s, "pos=0x%"PRIx64" %"PRId64"<=%"PRId64"<=%"PRId64"\n",
            pos, ts_min, target_ts, ts_max);
#endif
    *ts_ret= ts;
    return pos;
}

static int seek_frame_byte(AVFormatContext *s, int stream_index, int64_t pos, int flags){
    int64_t pos_min, pos_max;
#if 0
    AVStream *st;

    if (stream_index < 0)
        return -1;

    st= s->streams[stream_index];
#endif

    pos_min = s->data_offset;
    pos_max = avio_size(s->pb) - 1;

    if     (pos < pos_min) pos= pos_min;
    else if(pos > pos_max) pos= pos_max;

    avio_seek(s->pb, pos, SEEK_SET);

#if 0
    av_update_cur_dts(s, st, ts);
#endif
    return 0;
}

static int seek_frame_generic(AVFormatContext *s,
                                 int stream_index, int64_t timestamp, int flags)
{
    int index;
    int64_t ret;
    AVStream *st;
    AVIndexEntry *ie;

    st = s->streams[stream_index];

    index = av_index_search_timestamp(st, timestamp, flags);

    if(index < 0 && st->nb_index_entries && timestamp < st->index_entries[0].timestamp)
        return -1;

    if(index < 0 || index==st->nb_index_entries-1){
        AVPacket pkt;
        int nonkey=0;

        if(st->nb_index_entries){
            assert(st->index_entries);
            ie= &st->index_entries[st->nb_index_entries-1];
            if ((ret = avio_seek(s->pb, ie->pos, SEEK_SET)) < 0)
                return ret;
            ff_update_cur_dts(s, st, ie->timestamp);
        }else{
            if ((ret = avio_seek(s->pb, s->data_offset, SEEK_SET)) < 0)
                return ret;
        }
        for (;;) {
            int read_status;
            do{
                read_status = av_read_frame(s, &pkt);
            } while (read_status == AVERROR(EAGAIN));
            if (read_status < 0)
                break;
            av_free_packet(&pkt);
            if(stream_index == pkt.stream_index && pkt.dts > timestamp){
                if(pkt.flags & AV_PKT_FLAG_KEY)
                    break;
                if(nonkey++ > 1000 && st->codec->codec_id != CODEC_ID_CDGRAPHICS){
                    av_log(s, AV_LOG_ERROR,"seek_frame_generic failed as this stream seems to contain no keyframes after the target timestamp, %d non keyframes found\n", nonkey);
                    break;
                }
            }
        }
        index = av_index_search_timestamp(st, timestamp, flags);
    }
    if (index < 0)
        return -1;

    ff_read_frame_flush(s);
    AV_NOWARN_DEPRECATED(
    if (s->iformat->read_seek){
        if(s->iformat->read_seek(s, stream_index, timestamp, flags) >= 0)
            return 0;
    }
    )
    ie = &st->index_entries[index];
    if ((ret = avio_seek(s->pb, ie->pos, SEEK_SET)) < 0)
        return ret;
    ff_update_cur_dts(s, st, ie->timestamp);

    return 0;
}

int av_seek_frame(AVFormatContext *s, int stream_index, int64_t timestamp, int flags)
{
    int ret;
    AVStream *st;

    if (flags & AVSEEK_FLAG_BYTE) {
        if (s->iformat->flags & AVFMT_NO_BYTE_SEEK)
            return -1;
        ff_read_frame_flush(s);
        return seek_frame_byte(s, stream_index, timestamp, flags);
    }

    if(stream_index < 0){
        stream_index= av_find_default_stream_index(s);
        if(stream_index < 0)
            return -1;

        st= s->streams[stream_index];
        /* timestamp for default must be expressed in AV_TIME_BASE units */
        timestamp = av_rescale(timestamp, st->time_base.den, AV_TIME_BASE * (int64_t)st->time_base.num);
    }

    /* first, we try the format specific seek */
    AV_NOWARN_DEPRECATED(
    if (s->iformat->read_seek) {
        ff_read_frame_flush(s);
        ret = s->iformat->read_seek(s, stream_index, timestamp, flags);
    } else
        ret = -1;
    )
    if (ret >= 0) {
        return 0;
    }

    if (s->iformat->read_timestamp && !(s->iformat->flags & AVFMT_NOBINSEARCH)) {
        ff_read_frame_flush(s);
        return ff_seek_frame_binary(s, stream_index, timestamp, flags);
    } else if (!(s->iformat->flags & AVFMT_NOGENSEARCH)) {
        ff_read_frame_flush(s);
        return seek_frame_generic(s, stream_index, timestamp, flags);
    }
    else
        return -1;
}

int avformat_seek_file(AVFormatContext *s, int stream_index, int64_t min_ts, int64_t ts, int64_t max_ts, int flags)
{
    if(min_ts > ts || max_ts < ts)
        return -1;

    if (s->iformat->read_seek2) {
        ff_read_frame_flush(s);
        return s->iformat->read_seek2(s, stream_index, min_ts, ts, max_ts, flags);
    }

    if(s->iformat->read_timestamp){
        //try to seek via read_timestamp()
    }

    //Fallback to old API if new is not implemented but old is
    //Note the old has somewat different sematics
    AV_NOWARN_DEPRECATED(
    if(s->iformat->read_seek || 1)
        return av_seek_frame(s, stream_index, ts, flags | ((uint64_t)ts - min_ts > (uint64_t)max_ts - ts ? AVSEEK_FLAG_BACKWARD : 0));
    )

    // try some generic seek like seek_frame_generic() but with new ts semantics
}

/*******************************************************/

/**
 * Return TRUE if the stream has accurate duration in any stream.
 *
 * @return TRUE if the stream has accurate duration for at least one component.
 */
static int has_duration(AVFormatContext *ic)
{
    int i;
    AVStream *st;
    if(ic->duration != AV_NOPTS_VALUE)
        return 1;

    for(i = 0;i < ic->nb_streams; i++) {
        st = ic->streams[i];
        if (st->duration != AV_NOPTS_VALUE)
            return 1;
    }
    return 0;
}

/**
 * Estimate the stream timings from the one of each components.
 *
 * Also computes the global bitrate if possible.
 */
static void update_stream_timings(AVFormatContext *ic)
{
    int64_t start_time, start_time1, start_time_text, end_time, end_time1;
    int64_t duration, duration1, filesize;
    int i;
    AVStream *st;

    start_time = INT64_MAX;
    start_time_text = INT64_MAX;
    end_time = INT64_MIN;
    duration = INT64_MIN;
    for(i = 0;i < ic->nb_streams; i++) {
        st = ic->streams[i];
        if (st->start_time != AV_NOPTS_VALUE && st->time_base.den) {
            start_time1= av_rescale_q(st->start_time, st->time_base, AV_TIME_BASE_Q);
            if (st->codec->codec_type == AVMEDIA_TYPE_SUBTITLE) {
                if (start_time1 < start_time_text)
                    start_time_text = start_time1;
            } else
            start_time = FFMIN(start_time, start_time1);
            if (st->duration != AV_NOPTS_VALUE) {
                end_time1 = start_time1
                          + av_rescale_q(st->duration, st->time_base, AV_TIME_BASE_Q);
                end_time = FFMAX(end_time, end_time1);
            }
        }
        if (st->duration != AV_NOPTS_VALUE) {
            duration1 = av_rescale_q(st->duration, st->time_base, AV_TIME_BASE_Q);
            duration = FFMAX(duration, duration1);
        }
    }
    if (start_time == INT64_MAX || (start_time > start_time_text && start_time - start_time_text < AV_TIME_BASE))
        start_time = start_time_text;
    if (start_time != INT64_MAX) {
        ic->start_time = start_time;
        if (end_time != INT64_MIN)
            duration = FFMAX(duration, end_time - start_time);
    }
    if (duration != INT64_MIN && ic->duration == AV_NOPTS_VALUE) {
        ic->duration = duration;
    }
        if (ic->pb && (filesize = avio_size(ic->pb)) > 0 && ic->duration != AV_NOPTS_VALUE) {
            /* compute the bitrate */
            ic->bit_rate = (double)filesize * 8.0 * AV_TIME_BASE /
                (double)ic->duration;
        }
}

static void fill_all_stream_timings(AVFormatContext *ic)
{
    int i;
    AVStream *st;

    update_stream_timings(ic);
    for(i = 0;i < ic->nb_streams; i++) {
        st = ic->streams[i];
        if (st->start_time == AV_NOPTS_VALUE) {
            if(ic->start_time != AV_NOPTS_VALUE)
                st->start_time = av_rescale_q(ic->start_time, AV_TIME_BASE_Q, st->time_base);
            if(ic->duration != AV_NOPTS_VALUE)
                st->duration = av_rescale_q(ic->duration, AV_TIME_BASE_Q, st->time_base);
        }
    }
}

static void estimate_timings_from_bit_rate(AVFormatContext *ic)
{
    int64_t filesize, duration;
    int bit_rate, i;
    AVStream *st;

    /* if bit_rate is already set, we believe it */
    if (ic->bit_rate <= 0) {
        bit_rate = 0;
        for(i=0;i<ic->nb_streams;i++) {
            st = ic->streams[i];
            if (st->codec->bit_rate > 0) {
                if (INT_MAX - st->codec->bit_rate < bit_rate) {
                    bit_rate = 0;
                    break;
                }
                bit_rate += st->codec->bit_rate;
            }
        }
        ic->bit_rate = bit_rate;
    }

    /* if duration is already set, we believe it */
    if (ic->duration == AV_NOPTS_VALUE &&
        ic->bit_rate != 0) {
        filesize = ic->pb ? avio_size(ic->pb) : 0;
        if (filesize > 0) {
            for(i = 0; i < ic->nb_streams; i++) {
                st = ic->streams[i];
                duration= av_rescale(8*filesize, st->time_base.den, ic->bit_rate*(int64_t)st->time_base.num);
                if (st->duration == AV_NOPTS_VALUE)
                    st->duration = duration;
            }
        }
    }
}

#define DURATION_MAX_READ_SIZE 250000
#define DURATION_MAX_RETRY 3

/* only usable for MPEG-PS streams */
static void estimate_timings_from_pts(AVFormatContext *ic, int64_t old_offset)
{
    AVPacket pkt1, *pkt = &pkt1;
    AVStream *st;
    int read_size, i, ret;
    int64_t end_time;
    int64_t filesize, offset, duration;
    int retry=0;

    ic->cur_st = NULL;

    /* flush packet queue */
    flush_packet_queue(ic);

    for (i=0; i<ic->nb_streams; i++) {
        st = ic->streams[i];
        if (st->start_time == AV_NOPTS_VALUE && st->first_dts == AV_NOPTS_VALUE)
            av_log(st->codec, AV_LOG_WARNING, "start time is not set in estimate_timings_from_pts\n");

        if (st->parser) {
            av_parser_close(st->parser);
            st->parser= NULL;
            av_free_packet(&st->cur_pkt);
        }
    }

    /* estimate the end time (duration) */
    /* XXX: may need to support wrapping */
    filesize = ic->pb ? avio_size(ic->pb) : 0;
    end_time = AV_NOPTS_VALUE;
    do{
        offset = filesize - (DURATION_MAX_READ_SIZE<<retry);
        if (offset < 0)
            offset = 0;

        avio_seek(ic->pb, offset, SEEK_SET);
        read_size = 0;
        for(;;) {
            if (read_size >= DURATION_MAX_READ_SIZE<<(FFMAX(retry-1,0)))
                break;

            do {
                ret = av_read_packet(ic, pkt);
            } while(ret == AVERROR(EAGAIN));
            if (ret != 0)
                break;
            read_size += pkt->size;
            st = ic->streams[pkt->stream_index];
            if (pkt->pts != AV_NOPTS_VALUE &&
                (st->start_time != AV_NOPTS_VALUE ||
                 st->first_dts  != AV_NOPTS_VALUE)) {
                duration = end_time = pkt->pts;
                if (st->start_time != AV_NOPTS_VALUE)
                    duration -= st->start_time;
                else
                    duration -= st->first_dts;
                if (duration < 0)
                    duration += 1LL<<st->pts_wrap_bits;
                if (duration > 0) {
                    if (st->duration == AV_NOPTS_VALUE || st->duration < duration)
                        st->duration = duration;
                }
            }
            av_free_packet(pkt);
        }
    }while(   end_time==AV_NOPTS_VALUE
           && filesize > (DURATION_MAX_READ_SIZE<<retry)
           && ++retry <= DURATION_MAX_RETRY);

    fill_all_stream_timings(ic);

    avio_seek(ic->pb, old_offset, SEEK_SET);
    for (i=0; i<ic->nb_streams; i++) {
        st= ic->streams[i];
        st->cur_dts= st->first_dts;
        st->last_IP_pts = AV_NOPTS_VALUE;
        st->reference_dts = AV_NOPTS_VALUE;
    }
}

static void estimate_timings(AVFormatContext *ic, int64_t old_offset)
{
    int64_t file_size;

    /* get the file size, if possible */
    if (ic->iformat->flags & AVFMT_NOFILE) {
        file_size = 0;
    } else {
        file_size = avio_size(ic->pb);
        file_size = FFMAX(0, file_size);
    }

    if ((!strcmp(ic->iformat->name, "mpeg") ||
         !strcmp(ic->iformat->name, "mpegts")) &&
        file_size && ic->pb->seekable) {
        /* get accurate estimate from the PTSes */
        estimate_timings_from_pts(ic, old_offset);
    } else if (has_duration(ic)) {
        /* at least one component has timings - we use them for all
           the components */
        fill_all_stream_timings(ic);
    } else {
        av_log(ic, AV_LOG_WARNING, "Estimating duration from bitrate, this may be inaccurate\n");
        /* less precise: use bitrate info */
        estimate_timings_from_bit_rate(ic);
    }
    update_stream_timings(ic);

    {
        int i;
        AVStream av_unused *st;
        for(i = 0;i < ic->nb_streams; i++) {
            st = ic->streams[i];
            av_dlog(ic, "%d: start_time: %0.3f duration: %0.3f\n", i,
                    (double) st->start_time / AV_TIME_BASE,
                    (double) st->duration   / AV_TIME_BASE);
        }
        av_dlog(ic, "stream: start_time: %0.3f duration: %0.3f bitrate=%d kb/s\n",
                (double) ic->start_time / AV_TIME_BASE,
                (double) ic->duration   / AV_TIME_BASE,
                ic->bit_rate / 1000);
    }
}

static int has_codec_parameters(AVCodecContext *avctx)
{
    int val;
    switch (avctx->codec_type) {
    case AVMEDIA_TYPE_AUDIO:
        val = avctx->sample_rate && avctx->channels && avctx->sample_fmt != AV_SAMPLE_FMT_NONE;
        if (!avctx->frame_size &&
            (avctx->codec_id == CODEC_ID_VORBIS ||
             avctx->codec_id == CODEC_ID_AAC ||
             avctx->codec_id == CODEC_ID_MP1 ||
             avctx->codec_id == CODEC_ID_MP2 ||
             avctx->codec_id == CODEC_ID_MP3 ||
             avctx->codec_id == CODEC_ID_CELT))
            return 0;
        break;
    case AVMEDIA_TYPE_VIDEO:
        val = avctx->width && avctx->pix_fmt != PIX_FMT_NONE;
        break;
    case AVMEDIA_TYPE_DATA:
        if(avctx->codec_id == CODEC_ID_NONE) return 1;
    default:
        val = 1;
        break;
    }
    return avctx->codec_id != CODEC_ID_NONE && val != 0;
}

static int has_decode_delay_been_guessed(AVStream *st)
{
    return st->codec->codec_id != CODEC_ID_H264 ||
        st->info->nb_decoded_frames >= 6;
}

/* returns 1 or 0 if or if not decoded data was returned, or a negative error */
static int try_decode_frame(AVStream *st, AVPacket *avpkt, AVDictionary **options)
{
    AVCodec *codec;
    int got_picture = 1, ret = 0;
    AVFrame picture;
    AVPacket pkt = *avpkt;

    if (!avcodec_is_open(st->codec)) {
        AVDictionary *thread_opt = NULL;

        codec = st->codec->codec ? st->codec->codec :
                                   avcodec_find_decoder(st->codec->codec_id);

        if (!codec)
            return -1;

        /* force thread count to 1 since the h264 decoder will not extract SPS
         *  and PPS to extradata during multi-threaded decoding */
        av_dict_set(options ? options : &thread_opt, "threads", "1", 0);
        ret = avcodec_open2(st->codec, codec, options ? options : &thread_opt);
        if (!options)
            av_dict_free(&thread_opt);
        if (ret < 0)
            return ret;
    }

    while ((pkt.size > 0 || (!pkt.data && got_picture)) &&
           ret >= 0 &&
           (!has_codec_parameters(st->codec)  ||
           !has_decode_delay_been_guessed(st) ||
           (!st->codec_info_nb_frames && st->codec->codec->capabilities & CODEC_CAP_CHANNEL_CONF))) {
        got_picture = 0;
        avcodec_get_frame_defaults(&picture);
        switch(st->codec->codec_type) {
        case AVMEDIA_TYPE_VIDEO:
            ret = avcodec_decode_video2(st->codec, &picture,
                                        &got_picture, &pkt);
            break;
        case AVMEDIA_TYPE_AUDIO:
            ret = avcodec_decode_audio4(st->codec, &picture, &got_picture, &pkt);
            break;
        default:
            break;
        }
        if (ret >= 0) {
            if (got_picture)
                st->info->nb_decoded_frames++;
            pkt.data += ret;
            pkt.size -= ret;
            ret       = got_picture;
        }
    }
    if(!pkt.data && !got_picture)
        return -1;
    return ret;
}

unsigned int ff_codec_get_tag(const AVCodecTag *tags, enum CodecID id)
{
    while (tags->id != CODEC_ID_NONE) {
        if (tags->id == id)
            return tags->tag;
        tags++;
    }
    return 0;
}

enum CodecID ff_codec_get_id(const AVCodecTag *tags, unsigned int tag)
{
    int i;
    for(i=0; tags[i].id != CODEC_ID_NONE;i++) {
        if(tag == tags[i].tag)
            return tags[i].id;
    }
    for(i=0; tags[i].id != CODEC_ID_NONE; i++) {
        if (avpriv_toupper4(tag) == avpriv_toupper4(tags[i].tag))
            return tags[i].id;
    }
    return CODEC_ID_NONE;
}

unsigned int av_codec_get_tag(const AVCodecTag * const *tags, enum CodecID id)
{
    int i;
    for(i=0; tags && tags[i]; i++){
        int tag= ff_codec_get_tag(tags[i], id);
        if(tag) return tag;
    }
    return 0;
}

enum CodecID av_codec_get_id(const AVCodecTag * const *tags, unsigned int tag)
{
    int i;
    for(i=0; tags && tags[i]; i++){
        enum CodecID id= ff_codec_get_id(tags[i], tag);
        if(id!=CODEC_ID_NONE) return id;
    }
    return CODEC_ID_NONE;
}

static void compute_chapters_end(AVFormatContext *s)
{
    unsigned int i, j;
    int64_t max_time = s->duration + ((s->start_time == AV_NOPTS_VALUE) ? 0 : s->start_time);

    for (i = 0; i < s->nb_chapters; i++)
        if (s->chapters[i]->end == AV_NOPTS_VALUE) {
            AVChapter *ch = s->chapters[i];
            int64_t   end = max_time ? av_rescale_q(max_time, AV_TIME_BASE_Q, ch->time_base)
                                     : INT64_MAX;

            for (j = 0; j < s->nb_chapters; j++) {
                AVChapter *ch1 = s->chapters[j];
                int64_t next_start = av_rescale_q(ch1->start, ch1->time_base, ch->time_base);
                if (j != i && next_start > ch->start && next_start < end)
                    end = next_start;
            }
            ch->end = (end == INT64_MAX) ? ch->start : end;
        }
}

static int get_std_framerate(int i){
    if(i<60*12) return i*1001;
    else        return ((const int[]){24,30,60,12,15})[i-60*12]*1000*12;
}

/*
 * Is the time base unreliable.
 * This is a heuristic to balance between quick acceptance of the values in
 * the headers vs. some extra checks.
 * Old DivX and Xvid often have nonsense timebases like 1fps or 2fps.
 * MPEG-2 commonly misuses field repeat flags to store different framerates.
 * And there are "variable" fps files this needs to detect as well.
 */
static int tb_unreliable(AVCodecContext *c){
    if(   c->time_base.den >= 101L*c->time_base.num
       || c->time_base.den <    5L*c->time_base.num
/*       || c->codec_tag == AV_RL32("DIVX")
       || c->codec_tag == AV_RL32("XVID")*/
       || c->codec_id == CODEC_ID_MPEG2VIDEO
       || c->codec_id == CODEC_ID_H264
       )
        return 1;
    return 0;
}

#if FF_API_FORMAT_PARAMETERS
int av_find_stream_info(AVFormatContext *ic)
{
    return avformat_find_stream_info(ic, NULL);
}
#endif

int avformat_find_stream_info(AVFormatContext *ic, AVDictionary **options)
{
    int i, count, ret, read_size, j;
    AVStream *st;
    AVPacket pkt1, *pkt;
    int64_t old_offset = avio_tell(ic->pb);
    int orig_nb_streams = ic->nb_streams;        // new streams might appear, no options for those
    int flush_codecs = 1;

    for(i=0;i<ic->nb_streams;i++) {
        AVCodec *codec;
        AVDictionary *thread_opt = NULL;
        st = ic->streams[i];

        if (st->codec->codec_type == AVMEDIA_TYPE_VIDEO ||
            st->codec->codec_type == AVMEDIA_TYPE_SUBTITLE) {
/*            if(!st->time_base.num)
                st->time_base= */
            if(!st->codec->time_base.num)
                st->codec->time_base= st->time_base;
        }
        //only for the split stuff
        if (!st->parser && !(ic->flags & AVFMT_FLAG_NOPARSE)) {
            st->parser = av_parser_init(st->codec->codec_id);
            if(st->need_parsing == AVSTREAM_PARSE_HEADERS && st->parser){
                st->parser->flags |= PARSER_FLAG_COMPLETE_FRAMES;
            }
        }
        codec = st->codec->codec ? st->codec->codec :
                                   avcodec_find_decoder(st->codec->codec_id);

        /* force thread count to 1 since the h264 decoder will not extract SPS
         *  and PPS to extradata during multi-threaded decoding */
        av_dict_set(options ? &options[i] : &thread_opt, "threads", "1", 0);

        /* Ensure that subtitle_header is properly set. */
        if (st->codec->codec_type == AVMEDIA_TYPE_SUBTITLE
            && codec && !st->codec->codec)
            avcodec_open2(st->codec, codec, options ? &options[i]
                              : &thread_opt);

        //try to just open decoders, in case this is enough to get parameters
        if(!has_codec_parameters(st->codec)){
            if (codec && !st->codec->codec)
                avcodec_open2(st->codec, codec, options ? &options[i]
                              : &thread_opt);
        }
        if (!options)
            av_dict_free(&thread_opt);
    }

    for (i=0; i<ic->nb_streams; i++) {
        ic->streams[i]->info->last_dts = AV_NOPTS_VALUE;
    }

    count = 0;
    read_size = 0;
    for(;;) {
        if (ff_check_interrupt(&ic->interrupt_callback)){
            ret= AVERROR_EXIT;
            av_log(ic, AV_LOG_DEBUG, "interrupted\n");
            break;
        }

        /* check if one codec still needs to be handled */
        for(i=0;i<ic->nb_streams;i++) {
            int fps_analyze_framecount = 20;

            st = ic->streams[i];
            if (!has_codec_parameters(st->codec))
                break;
            /* if the timebase is coarse (like the usual millisecond precision
               of mkv), we need to analyze more frames to reliably arrive at
               the correct fps */
            if (av_q2d(st->time_base) > 0.0005)
                fps_analyze_framecount *= 2;
            if (ic->fps_probe_size >= 0)
                fps_analyze_framecount = ic->fps_probe_size;
            /* variable fps and no guess at the real fps */
            if(   tb_unreliable(st->codec) && !(st->r_frame_rate.num && st->avg_frame_rate.num)
               && st->info->duration_count < fps_analyze_framecount
               && st->codec->codec_type == AVMEDIA_TYPE_VIDEO)
                break;
            if(st->parser && st->parser->parser->split && !st->codec->extradata)
                break;
            if(st->first_dts == AV_NOPTS_VALUE && (st->codec->codec_type == AVMEDIA_TYPE_VIDEO || st->codec->codec_type == AVMEDIA_TYPE_AUDIO))
                break;
        }
        if (i == ic->nb_streams) {
            /* NOTE: if the format has no header, then we need to read
               some packets to get most of the streams, so we cannot
               stop here */
            if (!(ic->ctx_flags & AVFMTCTX_NOHEADER)) {
                /* if we found the info for all the codecs, we can stop */
                ret = count;
                av_log(ic, AV_LOG_DEBUG, "All info found\n");
                flush_codecs = 0;
                break;
            }
        }
        /* we did not get all the codec info, but we read too much data */
        if (read_size >= ic->probesize) {
            ret = count;
            av_log(ic, AV_LOG_DEBUG, "Probe buffer size limit %d reached\n", ic->probesize);
            break;
        }

        /* NOTE: a new stream can be added there if no header in file
           (AVFMTCTX_NOHEADER) */
        ret = read_frame_internal(ic, &pkt1);
        if (ret == AVERROR(EAGAIN))
            continue;

        if (ret < 0) {
            /* EOF or error*/
            break;
        }

        pkt= add_to_pktbuf(&ic->packet_buffer, &pkt1, &ic->packet_buffer_end);
        if ((ret = av_dup_packet(pkt)) < 0)
            goto find_stream_info_err;

        read_size += pkt->size;

        st = ic->streams[pkt->stream_index];
        if (st->codec_info_nb_frames>1) {
            int64_t t=0;
            if (st->time_base.den > 0)
                t = av_rescale_q(st->info->codec_info_duration, st->time_base, AV_TIME_BASE_Q);
            if (st->avg_frame_rate.num > 0)
                t = FFMAX(t, av_rescale_q(st->codec_info_nb_frames, (AVRational){st->avg_frame_rate.den, st->avg_frame_rate.num}, AV_TIME_BASE_Q));

            if (t >= ic->max_analyze_duration) {
                av_log(ic, AV_LOG_WARNING, "max_analyze_duration %d reached at %"PRId64"\n", ic->max_analyze_duration, t);
                break;
            }
            st->info->codec_info_duration += pkt->duration;
        }
        {
            int64_t last = st->info->last_dts;

            if(pkt->dts != AV_NOPTS_VALUE && last != AV_NOPTS_VALUE && pkt->dts > last){
                double dts= pkt->dts * av_q2d(st->time_base);
                int64_t duration= pkt->dts - last;

//                 if(st->codec->codec_type == AVMEDIA_TYPE_VIDEO)
//                     av_log(NULL, AV_LOG_ERROR, "%f\n", dts);
                for (i=1; i<FF_ARRAY_ELEMS(st->info->duration_error[0][0]); i++) {
                    int framerate= get_std_framerate(i);
                    double sdts= dts*framerate/(1001*12);
                    for(j=0; j<2; j++){
                        int ticks= lrintf(sdts+j*0.5);
                        double error= sdts - ticks + j*0.5;
                        st->info->duration_error[j][0][i] += error;
                        st->info->duration_error[j][1][i] += error*error;
                    }
                }
                st->info->duration_count++;
                // ignore the first 4 values, they might have some random jitter
                if (st->info->duration_count > 3)
                    st->info->duration_gcd = av_gcd(st->info->duration_gcd, duration);
            }
            if (last == AV_NOPTS_VALUE || st->info->duration_count <= 1)
                st->info->last_dts = pkt->dts;
        }
        if(st->parser && st->parser->parser->split && !st->codec->extradata){
            int i= st->parser->parser->split(st->codec, pkt->data, pkt->size);
            if (i > 0 && i < FF_MAX_EXTRADATA_SIZE) {
                st->codec->extradata_size= i;
                st->codec->extradata= av_malloc(st->codec->extradata_size + FF_INPUT_BUFFER_PADDING_SIZE);
                if (!st->codec->extradata)
                    return AVERROR(ENOMEM);
                memcpy(st->codec->extradata, pkt->data, st->codec->extradata_size);
                memset(st->codec->extradata + i, 0, FF_INPUT_BUFFER_PADDING_SIZE);
            }
        }

        /* if still no information, we try to open the codec and to
           decompress the frame. We try to avoid that in most cases as
           it takes longer and uses more memory. For MPEG-4, we need to
           decompress for QuickTime.

           If CODEC_CAP_CHANNEL_CONF is set this will force decoding of at
           least one frame of codec data, this makes sure the codec initializes
           the channel configuration and does not only trust the values from the container.
        */
        try_decode_frame(st, pkt, (options && i < orig_nb_streams ) ? &options[i] : NULL);

        st->codec_info_nb_frames++;
        count++;
    }

    if (flush_codecs) {
        AVPacket empty_pkt = { 0 };
        int err;
        av_init_packet(&empty_pkt);

        ret = -1; /* we could not have all the codec parameters before EOF */
        for(i=0;i<ic->nb_streams;i++) {
            st = ic->streams[i];

            /* flush the decoders */
            do {
                    err = try_decode_frame(st, &empty_pkt,
                                           (options && i < orig_nb_streams) ?
                                            &options[i] : NULL);
            } while (err > 0 && !has_codec_parameters(st->codec));

            if (err < 0) {
                av_log(ic, AV_LOG_WARNING,
                       "decoding for stream %d failed\n", st->index);
            }
            if (!has_codec_parameters(st->codec)){
                char buf[256];
                avcodec_string(buf, sizeof(buf), st->codec, 0);
                av_log(ic, AV_LOG_WARNING, "Could not find codec parameters (%s)\n", buf);
            } else {
                ret = 0;
            }
        }
    }

    // close codecs which were opened in try_decode_frame()
    for(i=0;i<ic->nb_streams;i++) {
        st = ic->streams[i];
        avcodec_close(st->codec);
    }
    for(i=0;i<ic->nb_streams;i++) {
        st = ic->streams[i];
        if (st->codec_info_nb_frames>2 && !st->avg_frame_rate.num && st->info->codec_info_duration)
            av_reduce(&st->avg_frame_rate.num, &st->avg_frame_rate.den,
                     (st->codec_info_nb_frames-2)*(int64_t)st->time_base.den,
                      st->info->codec_info_duration*(int64_t)st->time_base.num, 60000);
        if (st->codec->codec_type == AVMEDIA_TYPE_VIDEO) {
            if(st->codec->codec_id == CODEC_ID_RAWVIDEO && !st->codec->codec_tag && !st->codec->bits_per_coded_sample){
                uint32_t tag= avcodec_pix_fmt_to_codec_tag(st->codec->pix_fmt);
                if(ff_find_pix_fmt(ff_raw_pix_fmt_tags, tag) == st->codec->pix_fmt)
                    st->codec->codec_tag= tag;
            }

            // the check for tb_unreliable() is not completely correct, since this is not about handling
            // a unreliable/inexact time base, but a time base that is finer than necessary, as e.g.
            // ipmovie.c produces.
            if (tb_unreliable(st->codec) && st->info->duration_count > 15 && st->info->duration_gcd > FFMAX(1, st->time_base.den/(500LL*st->time_base.num)) && !st->r_frame_rate.num)
                av_reduce(&st->r_frame_rate.num, &st->r_frame_rate.den, st->time_base.den, st->time_base.num * st->info->duration_gcd, INT_MAX);
            if (st->info->duration_count && !st->r_frame_rate.num
               && tb_unreliable(st->codec) /*&&
               //FIXME we should not special-case MPEG-2, but this needs testing with non-MPEG-2 ...
               st->time_base.num*duration_sum[i]/st->info->duration_count*101LL > st->time_base.den*/){
                int num = 0;
                double best_error= 0.01;

                for (j=1; j<FF_ARRAY_ELEMS(st->info->duration_error[0][0]); j++) {
                    int k;

                    if(st->info->codec_info_duration && st->info->codec_info_duration*av_q2d(st->time_base) < (1001*12.0)/get_std_framerate(j))
                        continue;
                    if(!st->info->codec_info_duration && 1.0 < (1001*12.0)/get_std_framerate(j))
                        continue;
                    for(k=0; k<2; k++){
                        int n= st->info->duration_count;
                        double a= st->info->duration_error[k][0][j] / n;
                        double error= st->info->duration_error[k][1][j]/n - a*a;

                        if(error < best_error && best_error> 0.000000001){
                            best_error= error;
                            num = get_std_framerate(j);
                        }
                        if(error < 0.02)
                            av_log(NULL, AV_LOG_DEBUG, "rfps: %f %f\n", get_std_framerate(j) / 12.0/1001, error);
                    }
                }
                // do not increase frame rate by more than 1 % in order to match a standard rate.
                if (num && (!st->r_frame_rate.num || (double)num/(12*1001) < 1.01 * av_q2d(st->r_frame_rate)))
                    av_reduce(&st->r_frame_rate.num, &st->r_frame_rate.den, num, 12*1001, INT_MAX);
            }

            if (!st->r_frame_rate.num){
                if(    st->codec->time_base.den * (int64_t)st->time_base.num
                    <= st->codec->time_base.num * st->codec->ticks_per_frame * (int64_t)st->time_base.den){
                    st->r_frame_rate.num = st->codec->time_base.den;
                    st->r_frame_rate.den = st->codec->time_base.num * st->codec->ticks_per_frame;
                }else{
                    st->r_frame_rate.num = st->time_base.den;
                    st->r_frame_rate.den = st->time_base.num;
                }
            }
        }else if(st->codec->codec_type == AVMEDIA_TYPE_AUDIO) {
            if(!st->codec->bits_per_coded_sample)
                st->codec->bits_per_coded_sample= av_get_bits_per_sample(st->codec->codec_id);
            // set stream disposition based on audio service type
            switch (st->codec->audio_service_type) {
            case AV_AUDIO_SERVICE_TYPE_EFFECTS:
                st->disposition = AV_DISPOSITION_CLEAN_EFFECTS;    break;
            case AV_AUDIO_SERVICE_TYPE_VISUALLY_IMPAIRED:
                st->disposition = AV_DISPOSITION_VISUAL_IMPAIRED;  break;
            case AV_AUDIO_SERVICE_TYPE_HEARING_IMPAIRED:
                st->disposition = AV_DISPOSITION_HEARING_IMPAIRED; break;
            case AV_AUDIO_SERVICE_TYPE_COMMENTARY:
                st->disposition = AV_DISPOSITION_COMMENT;          break;
            case AV_AUDIO_SERVICE_TYPE_KARAOKE:
                st->disposition = AV_DISPOSITION_KARAOKE;          break;
            }
        }
    }

    estimate_timings(ic, old_offset);

    compute_chapters_end(ic);

#if 0
    /* correct DTS for B-frame streams with no timestamps */
    for(i=0;i<ic->nb_streams;i++) {
        st = ic->streams[i];
        if (st->codec->codec_type == AVMEDIA_TYPE_VIDEO) {
            if(b-frames){
                ppktl = &ic->packet_buffer;
                while(ppkt1){
                    if(ppkt1->stream_index != i)
                        continue;
                    if(ppkt1->pkt->dts < 0)
                        break;
                    if(ppkt1->pkt->pts != AV_NOPTS_VALUE)
                        break;
                    ppkt1->pkt->dts -= delta;
                    ppkt1= ppkt1->next;
                }
                if(ppkt1)
                    continue;
                st->cur_dts -= delta;
            }
        }
    }
#endif

 find_stream_info_err:
    for (i=0; i < ic->nb_streams; i++) {
        if (ic->streams[i]->codec)
            ic->streams[i]->codec->thread_count = 0;
        av_freep(&ic->streams[i]->info);
    }
    return ret;
}

AVProgram *av_find_program_from_stream(AVFormatContext *ic, AVProgram *last, int s)
{
    int i, j;

    for (i = 0; i < ic->nb_programs; i++) {
        if (ic->programs[i] == last) {
            last = NULL;
        } else {
            if (!last)
                for (j = 0; j < ic->programs[i]->nb_stream_indexes; j++)
                    if (ic->programs[i]->stream_index[j] == s)
                        return ic->programs[i];
        }
    }
    return NULL;
}

int av_find_best_stream(AVFormatContext *ic,
                        enum AVMediaType type,
                        int wanted_stream_nb,
                        int related_stream,
                        AVCodec **decoder_ret,
                        int flags)
{
    int i, nb_streams = ic->nb_streams;
    int ret = AVERROR_STREAM_NOT_FOUND, best_count = -1;
    unsigned *program = NULL;
    AVCodec *decoder = NULL, *best_decoder = NULL;

    if (related_stream >= 0 && wanted_stream_nb < 0) {
        AVProgram *p = av_find_program_from_stream(ic, NULL, related_stream);
        if (p) {
            program = p->stream_index;
            nb_streams = p->nb_stream_indexes;
        }
    }
    for (i = 0; i < nb_streams; i++) {
        int real_stream_index = program ? program[i] : i;
        AVStream *st = ic->streams[real_stream_index];
        AVCodecContext *avctx = st->codec;
        if (avctx->codec_type != type)
            continue;
        if (wanted_stream_nb >= 0 && real_stream_index != wanted_stream_nb)
            continue;
        if (st->disposition & (AV_DISPOSITION_HEARING_IMPAIRED|AV_DISPOSITION_VISUAL_IMPAIRED))
            continue;
        if (decoder_ret) {
            decoder = avcodec_find_decoder(st->codec->codec_id);
            if (!decoder) {
                if (ret < 0)
                    ret = AVERROR_DECODER_NOT_FOUND;
                continue;
            }
        }
        if (best_count >= st->codec_info_nb_frames)
            continue;
        best_count = st->codec_info_nb_frames;
        ret = real_stream_index;
        best_decoder = decoder;
        if (program && i == nb_streams - 1 && ret < 0) {
            program = NULL;
            nb_streams = ic->nb_streams;
            i = 0; /* no related stream found, try again with everything */
        }
    }
    if (decoder_ret)
        *decoder_ret = best_decoder;
    return ret;
}

/*******************************************************/

int av_read_play(AVFormatContext *s)
{
    if (s->iformat->read_play)
        return s->iformat->read_play(s);
    if (s->pb)
        return avio_pause(s->pb, 0);
    return AVERROR(ENOSYS);
}

int av_read_pause(AVFormatContext *s)
{
    if (s->iformat->read_pause)
        return s->iformat->read_pause(s);
    if (s->pb)
        return avio_pause(s->pb, 1);
    return AVERROR(ENOSYS);
}

#if FF_API_FORMAT_PARAMETERS
void av_close_input_stream(AVFormatContext *s)
{
    flush_packet_queue(s);
    if (s->iformat->read_close)
        s->iformat->read_close(s);
    avformat_free_context(s);
}
#endif

void avformat_free_context(AVFormatContext *s)
{
    int i;
    AVStream *st;

    av_opt_free(s);
    if (s->iformat && s->iformat->priv_class && s->priv_data)
        av_opt_free(s->priv_data);

    for(i=0;i<s->nb_streams;i++) {
        /* free all data in a stream component */
        st = s->streams[i];
        if (st->parser) {
            av_parser_close(st->parser);
            av_free_packet(&st->cur_pkt);
        }
        av_dict_free(&st->metadata);
        av_freep(&st->probe_data.buf);
        av_freep(&st->index_entries);
        av_freep(&st->codec->extradata);
        av_freep(&st->codec->subtitle_header);
        av_freep(&st->codec);
        av_freep(&st->priv_data);
        av_freep(&st->info);
        av_freep(&st);
    }
    for(i=s->nb_programs-1; i>=0; i--) {
        av_dict_free(&s->programs[i]->metadata);
        av_freep(&s->programs[i]->stream_index);
        av_freep(&s->programs[i]);
    }
    av_freep(&s->programs);
    av_freep(&s->priv_data);
    while(s->nb_chapters--) {
        av_dict_free(&s->chapters[s->nb_chapters]->metadata);
        av_freep(&s->chapters[s->nb_chapters]);
    }
    av_freep(&s->chapters);
    av_dict_free(&s->metadata);
    av_freep(&s->streams);
    av_free(s);
}

#if FF_API_CLOSE_INPUT_FILE
void av_close_input_file(AVFormatContext *s)
{
    avformat_close_input(&s);
}
#endif

void avformat_close_input(AVFormatContext **ps)
{
    AVFormatContext *s = *ps;
    AVIOContext *pb = (s->iformat && (s->iformat->flags & AVFMT_NOFILE)) || (s->flags & AVFMT_FLAG_CUSTOM_IO) ?
                       NULL : s->pb;
    flush_packet_queue(s);
    if (s->iformat && (s->iformat->read_close))
        s->iformat->read_close(s);
    avformat_free_context(s);
    *ps = NULL;
    if (pb)
        avio_close(pb);
}

#if FF_API_NEW_STREAM
AVStream *av_new_stream(AVFormatContext *s, int id)
{
    AVStream *st = avformat_new_stream(s, NULL);
    if (st)
        st->id = id;
    return st;
}
#endif

AVStream *avformat_new_stream(AVFormatContext *s, AVCodec *c)
{
    AVStream *st;
    int i;
    AVStream **streams;

    if (s->nb_streams >= INT_MAX/sizeof(*streams))
        return NULL;
    streams = av_realloc(s->streams, (s->nb_streams + 1) * sizeof(*streams));
    if (!streams)
        return NULL;
    s->streams = streams;

    st = av_mallocz(sizeof(AVStream));
    if (!st)
        return NULL;
    if (!(st->info = av_mallocz(sizeof(*st->info)))) {
        av_free(st);
        return NULL;
    }

    st->codec = avcodec_alloc_context3(c);
    if (s->iformat) {
        /* no default bitrate if decoding */
        st->codec->bit_rate = 0;
    }
    st->index = s->nb_streams;
    st->start_time = AV_NOPTS_VALUE;
    st->duration = AV_NOPTS_VALUE;
        /* we set the current DTS to 0 so that formats without any timestamps
           but durations get some timestamps, formats with some unknown
           timestamps have their first few packets buffered and the
           timestamps corrected before they are returned to the user */
    st->cur_dts = 0;
    st->first_dts = AV_NOPTS_VALUE;
    st->probe_packets = MAX_PROBE_PACKETS;

    /* default pts setting is MPEG-like */
    avpriv_set_pts_info(st, 33, 1, 90000);
    st->last_IP_pts = AV_NOPTS_VALUE;
    for(i=0; i<MAX_REORDER_DELAY+1; i++)
        st->pts_buffer[i]= AV_NOPTS_VALUE;
    st->reference_dts = AV_NOPTS_VALUE;

    st->sample_aspect_ratio = (AVRational){0,1};

    s->streams[s->nb_streams++] = st;
    return st;
}

AVProgram *av_new_program(AVFormatContext *ac, int id)
{
    AVProgram *program=NULL;
    int i;

    av_dlog(ac, "new_program: id=0x%04x\n", id);

    for(i=0; i<ac->nb_programs; i++)
        if(ac->programs[i]->id == id)
            program = ac->programs[i];

    if(!program){
        program = av_mallocz(sizeof(AVProgram));
        if (!program)
            return NULL;
        dynarray_add(&ac->programs, &ac->nb_programs, program);
        program->discard = AVDISCARD_NONE;
    }
    program->id = id;

    return program;
}

AVChapter *avpriv_new_chapter(AVFormatContext *s, int id, AVRational time_base, int64_t start, int64_t end, const char *title)
{
    AVChapter *chapter = NULL;
    int i;

    for(i=0; i<s->nb_chapters; i++)
        if(s->chapters[i]->id == id)
            chapter = s->chapters[i];

    if(!chapter){
        chapter= av_mallocz(sizeof(AVChapter));
        if(!chapter)
            return NULL;
        dynarray_add(&s->chapters, &s->nb_chapters, chapter);
    }
    av_dict_set(&chapter->metadata, "title", title, 0);
    chapter->id    = id;
    chapter->time_base= time_base;
    chapter->start = start;
    chapter->end   = end;

    return chapter;
}

/************************************************************/
/* output media file */

#if FF_API_FORMAT_PARAMETERS
int av_set_parameters(AVFormatContext *s, AVFormatParameters *ap)
{
    if (s->oformat->priv_data_size > 0) {
        s->priv_data = av_mallocz(s->oformat->priv_data_size);
        if (!s->priv_data)
            return AVERROR(ENOMEM);
        if (s->oformat->priv_class) {
            *(const AVClass**)s->priv_data= s->oformat->priv_class;
            av_opt_set_defaults(s->priv_data);
        }
    } else
        s->priv_data = NULL;

    return 0;
}
#endif

int avformat_alloc_output_context2(AVFormatContext **avctx, AVOutputFormat *oformat,
                                   const char *format, const char *filename)
{
    AVFormatContext *s = avformat_alloc_context();
    int ret = 0;

    *avctx = NULL;
    if (!s)
        goto nomem;

    if (!oformat) {
        if (format) {
            oformat = av_guess_format(format, NULL, NULL);
            if (!oformat) {
                av_log(s, AV_LOG_ERROR, "Requested output format '%s' is not a suitable output format\n", format);
                ret = AVERROR(EINVAL);
                goto error;
            }
        } else {
            oformat = av_guess_format(NULL, filename, NULL);
            if (!oformat) {
                ret = AVERROR(EINVAL);
                av_log(s, AV_LOG_ERROR, "Unable to find a suitable output format for '%s'\n",
                       filename);
                goto error;
            }
        }
    }

    s->oformat = oformat;
    if (s->oformat->priv_data_size > 0) {
        s->priv_data = av_mallocz(s->oformat->priv_data_size);
        if (!s->priv_data)
            goto nomem;
        if (s->oformat->priv_class) {
            *(const AVClass**)s->priv_data= s->oformat->priv_class;
            av_opt_set_defaults(s->priv_data);
        }
    } else
        s->priv_data = NULL;

    if (filename)
        av_strlcpy(s->filename, filename, sizeof(s->filename));
    *avctx = s;
    return 0;
nomem:
    av_log(s, AV_LOG_ERROR, "Out of memory\n");
    ret = AVERROR(ENOMEM);
error:
    avformat_free_context(s);
    return ret;
}

#if FF_API_ALLOC_OUTPUT_CONTEXT
AVFormatContext *avformat_alloc_output_context(const char *format,
                                               AVOutputFormat *oformat, const char *filename)
{
    AVFormatContext *avctx;
    int ret = avformat_alloc_output_context2(&avctx, oformat, format, filename);
    return ret < 0 ? NULL : avctx;
}
#endif

static int validate_codec_tag(AVFormatContext *s, AVStream *st)
{
    const AVCodecTag *avctag;
    int n;
    enum CodecID id = CODEC_ID_NONE;
    unsigned int tag = 0;

    /**
     * Check that tag + id is in the table
     * If neither is in the table -> OK
     * If tag is in the table with another id -> FAIL
     * If id is in the table with another tag -> FAIL unless strict < normal
     */
    for (n = 0; s->oformat->codec_tag[n]; n++) {
        avctag = s->oformat->codec_tag[n];
        while (avctag->id != CODEC_ID_NONE) {
            if (avpriv_toupper4(avctag->tag) == avpriv_toupper4(st->codec->codec_tag)) {
                id = avctag->id;
                if (id == st->codec->codec_id)
                    return 1;
            }
            if (avctag->id == st->codec->codec_id)
                tag = avctag->tag;
            avctag++;
        }
    }
    if (id != CODEC_ID_NONE)
        return 0;
    if (tag && (st->codec->strict_std_compliance >= FF_COMPLIANCE_NORMAL))
        return 0;
    return 1;
}

#if FF_API_FORMAT_PARAMETERS
int av_write_header(AVFormatContext *s)
{
    return avformat_write_header(s, NULL);
}
#endif

int avformat_write_header(AVFormatContext *s, AVDictionary **options)
{
    int ret = 0, i;
    AVStream *st;
    AVDictionary *tmp = NULL;

    if (options)
        av_dict_copy(&tmp, *options, 0);
    if ((ret = av_opt_set_dict(s, &tmp)) < 0)
        goto fail;
    if (s->priv_data && s->oformat->priv_class && *(const AVClass**)s->priv_data==s->oformat->priv_class &&
        (ret = av_opt_set_dict(s->priv_data, &tmp)) < 0)
        goto fail;

    // some sanity checks
    if (s->nb_streams == 0 && !(s->oformat->flags & AVFMT_NOSTREAMS)) {
        av_log(s, AV_LOG_ERROR, "no streams\n");
        ret = AVERROR(EINVAL);
        goto fail;
    }

    for(i=0;i<s->nb_streams;i++) {
        st = s->streams[i];

        switch (st->codec->codec_type) {
        case AVMEDIA_TYPE_AUDIO:
            if(st->codec->sample_rate<=0){
                av_log(s, AV_LOG_ERROR, "sample rate not set\n");
                ret = AVERROR(EINVAL);
                goto fail;
            }
            if(!st->codec->block_align)
                st->codec->block_align = st->codec->channels *
                    av_get_bits_per_sample(st->codec->codec_id) >> 3;
            break;
        case AVMEDIA_TYPE_VIDEO:
            if(st->codec->time_base.num<=0 || st->codec->time_base.den<=0){ //FIXME audio too?
                av_log(s, AV_LOG_ERROR, "time base not set\n");
                ret = AVERROR(EINVAL);
                goto fail;
            }
            if((st->codec->width<=0 || st->codec->height<=0) && !(s->oformat->flags & AVFMT_NODIMENSIONS)){
                av_log(s, AV_LOG_ERROR, "dimensions not set\n");
                ret = AVERROR(EINVAL);
                goto fail;
            }
            if(av_cmp_q(st->sample_aspect_ratio, st->codec->sample_aspect_ratio)
               && FFABS(av_q2d(st->sample_aspect_ratio) - av_q2d(st->codec->sample_aspect_ratio)) > 0.004*av_q2d(st->sample_aspect_ratio)
            ){
                av_log(s, AV_LOG_ERROR, "Aspect ratio mismatch between encoder and muxer layer\n");
                ret = AVERROR(EINVAL);
                goto fail;
            }
            break;
        }

        if(s->oformat->codec_tag){
            if(st->codec->codec_tag && st->codec->codec_id == CODEC_ID_RAWVIDEO && av_codec_get_tag(s->oformat->codec_tag, st->codec->codec_id) == 0 && !validate_codec_tag(s, st)){
                //the current rawvideo encoding system ends up setting the wrong codec_tag for avi, we override it here
                st->codec->codec_tag= 0;
            }
            if(st->codec->codec_tag){
                if (!validate_codec_tag(s, st)) {
                    char tagbuf[32];
                    av_get_codec_tag_string(tagbuf, sizeof(tagbuf), st->codec->codec_tag);
                    av_log(s, AV_LOG_ERROR,
                           "Tag %s/0x%08x incompatible with output codec id '%d'\n",
                           tagbuf, st->codec->codec_tag, st->codec->codec_id);
                    ret = AVERROR_INVALIDDATA;
                    goto fail;
                }
            }else
                st->codec->codec_tag= av_codec_get_tag(s->oformat->codec_tag, st->codec->codec_id);
        }

        if(s->oformat->flags & AVFMT_GLOBALHEADER &&
            !(st->codec->flags & CODEC_FLAG_GLOBAL_HEADER))
          av_log(s, AV_LOG_WARNING, "Codec for stream %d does not use global headers but container format requires global headers\n", i);
    }

    if (!s->priv_data && s->oformat->priv_data_size > 0) {
        s->priv_data = av_mallocz(s->oformat->priv_data_size);
        if (!s->priv_data) {
            ret = AVERROR(ENOMEM);
            goto fail;
        }
        if (s->oformat->priv_class) {
            *(const AVClass**)s->priv_data= s->oformat->priv_class;
            av_opt_set_defaults(s->priv_data);
            if ((ret = av_opt_set_dict(s->priv_data, &tmp)) < 0)
                goto fail;
        }
    }

    /* set muxer identification string */
    if (s->nb_streams && !(s->streams[0]->codec->flags & CODEC_FLAG_BITEXACT)) {
        av_dict_set(&s->metadata, "encoder", LIBAVFORMAT_IDENT, 0);
    }

    if(s->oformat->write_header){
        ret = s->oformat->write_header(s);
        if (ret < 0)
            goto fail;
    }

    /* init PTS generation */
    for(i=0;i<s->nb_streams;i++) {
        int64_t den = AV_NOPTS_VALUE;
        st = s->streams[i];

        switch (st->codec->codec_type) {
        case AVMEDIA_TYPE_AUDIO:
            den = (int64_t)st->time_base.num * st->codec->sample_rate;
            break;
        case AVMEDIA_TYPE_VIDEO:
            den = (int64_t)st->time_base.num * st->codec->time_base.den;
            break;
        default:
            break;
        }
        if (den != AV_NOPTS_VALUE) {
            if (den <= 0) {
                ret = AVERROR_INVALIDDATA;
                goto fail;
            }
            frac_init(&st->pts, 0, 0, den);
        }
    }

    if (options) {
        av_dict_free(options);
        *options = tmp;
    }
    return 0;
fail:
    av_dict_free(&tmp);
    return ret;
}

//FIXME merge with compute_pkt_fields
static int compute_pkt_fields2(AVFormatContext *s, AVStream *st, AVPacket *pkt){
    int delay = FFMAX(st->codec->has_b_frames, !!st->codec->max_b_frames);
    int num, den, frame_size, i;

    av_dlog(s, "compute_pkt_fields2: pts:%"PRId64" dts:%"PRId64" cur_dts:%"PRId64" b:%d size:%d st:%d\n",
            pkt->pts, pkt->dts, st->cur_dts, delay, pkt->size, pkt->stream_index);

    /* duration field */
    if (pkt->duration == 0) {
        compute_frame_duration(&num, &den, st, NULL, pkt);
        if (den && num) {
            pkt->duration = av_rescale(1, num * (int64_t)st->time_base.den * st->codec->ticks_per_frame, den * (int64_t)st->time_base.num);
        }
    }

    if(pkt->pts == AV_NOPTS_VALUE && pkt->dts != AV_NOPTS_VALUE && delay==0)
        pkt->pts= pkt->dts;

    //XXX/FIXME this is a temporary hack until all encoders output pts
    if((pkt->pts == 0 || pkt->pts == AV_NOPTS_VALUE) && pkt->dts == AV_NOPTS_VALUE && !delay){
        pkt->dts=
//        pkt->pts= st->cur_dts;
        pkt->pts= st->pts.val;
    }

    //calculate dts from pts
    if(pkt->pts != AV_NOPTS_VALUE && pkt->dts == AV_NOPTS_VALUE && delay <= MAX_REORDER_DELAY){
        st->pts_buffer[0]= pkt->pts;
        for(i=1; i<delay+1 && st->pts_buffer[i] == AV_NOPTS_VALUE; i++)
            st->pts_buffer[i]= pkt->pts + (i-delay-1) * pkt->duration;
        for(i=0; i<delay && st->pts_buffer[i] > st->pts_buffer[i+1]; i++)
            FFSWAP(int64_t, st->pts_buffer[i], st->pts_buffer[i+1]);

        pkt->dts= st->pts_buffer[0];
    }

    if(st->cur_dts && st->cur_dts != AV_NOPTS_VALUE && ((!(s->oformat->flags & AVFMT_TS_NONSTRICT) && st->cur_dts >= pkt->dts) || st->cur_dts > pkt->dts)){
        av_log(s, AV_LOG_ERROR,
               "Application provided invalid, non monotonically increasing dts to muxer in stream %d: %"PRId64" >= %"PRId64"\n",
               st->index, st->cur_dts, pkt->dts);
        return AVERROR(EINVAL);
    }
    if(pkt->dts != AV_NOPTS_VALUE && pkt->pts != AV_NOPTS_VALUE && pkt->pts < pkt->dts){
        av_log(s, AV_LOG_ERROR, "pts < dts in stream %d\n", st->index);
        return AVERROR(EINVAL);
    }

//    av_log(s, AV_LOG_DEBUG, "av_write_frame: pts2:%"PRId64" dts2:%"PRId64"\n", pkt->pts, pkt->dts);
    st->cur_dts= pkt->dts;
    st->pts.val= pkt->dts;

    /* update pts */
    switch (st->codec->codec_type) {
    case AVMEDIA_TYPE_AUDIO:
        frame_size = get_audio_frame_size(st->codec, pkt->size);

        /* HACK/FIXME, we skip the initial 0 size packets as they are most
           likely equal to the encoder delay, but it would be better if we
           had the real timestamps from the encoder */
        if (frame_size >= 0 && (pkt->size || st->pts.num!=st->pts.den>>1 || st->pts.val)) {
            frac_add(&st->pts, (int64_t)st->time_base.den * frame_size);
        }
        break;
    case AVMEDIA_TYPE_VIDEO:
        frac_add(&st->pts, (int64_t)st->time_base.den * st->codec->time_base.num);
        break;
    default:
        break;
    }
    return 0;
}

int av_write_frame(AVFormatContext *s, AVPacket *pkt)
{
    int ret;

    if (!pkt) {
        if (s->oformat->flags & AVFMT_ALLOW_FLUSH)
            return s->oformat->write_packet(s, pkt);
        return 1;
    }

    ret = compute_pkt_fields2(s, s->streams[pkt->stream_index], pkt);

    if(ret<0 && !(s->oformat->flags & AVFMT_NOTIMESTAMPS))
        return ret;

    ret= s->oformat->write_packet(s, pkt);

    if (ret >= 0)
        s->streams[pkt->stream_index]->nb_frames++;
    return ret;
}

#define CHUNK_START 0x1000

int ff_interleave_add_packet(AVFormatContext *s, AVPacket *pkt,
                              int (*compare)(AVFormatContext *, AVPacket *, AVPacket *))
{
    AVPacketList **next_point, *this_pktl;
    AVStream *st= s->streams[pkt->stream_index];
    int chunked= s->max_chunk_size || s->max_chunk_duration;

    this_pktl = av_mallocz(sizeof(AVPacketList));
    if (!this_pktl)
        return AVERROR(ENOMEM);
    this_pktl->pkt= *pkt;
    pkt->destruct= NULL;             // do not free original but only the copy
    av_dup_packet(&this_pktl->pkt);  // duplicate the packet if it uses non-alloced memory

    if(s->streams[pkt->stream_index]->last_in_packet_buffer){
        next_point = &(st->last_in_packet_buffer->next);
    }else{
        next_point = &s->packet_buffer;
    }

    if(*next_point){
        if(chunked){
            uint64_t max= av_rescale_q(s->max_chunk_duration, AV_TIME_BASE_Q, st->time_base);
            if(   st->interleaver_chunk_size     + pkt->size     <= s->max_chunk_size-1U
               && st->interleaver_chunk_duration + pkt->duration <= max-1U){
                st->interleaver_chunk_size     += pkt->size;
                st->interleaver_chunk_duration += pkt->duration;
                goto next_non_null;
            }else{
                st->interleaver_chunk_size     =
                st->interleaver_chunk_duration = 0;
                this_pktl->pkt.flags |= CHUNK_START;
            }
        }

        if(compare(s, &s->packet_buffer_end->pkt, pkt)){
            while(   *next_point
                  && ((chunked && !((*next_point)->pkt.flags&CHUNK_START))
                      || !compare(s, &(*next_point)->pkt, pkt))){
                next_point= &(*next_point)->next;
            }
            if(*next_point)
                goto next_non_null;
        }else{
            next_point = &(s->packet_buffer_end->next);
        }
    }
    assert(!*next_point);

    s->packet_buffer_end= this_pktl;
next_non_null:

    this_pktl->next= *next_point;

    s->streams[pkt->stream_index]->last_in_packet_buffer=
    *next_point= this_pktl;
    return 0;
}

static int ff_interleave_compare_dts(AVFormatContext *s, AVPacket *next, AVPacket *pkt)
{
    AVStream *st = s->streams[ pkt ->stream_index];
    AVStream *st2= s->streams[ next->stream_index];
    int comp = av_compare_ts(next->dts, st2->time_base, pkt->dts,
                             st->time_base);
    if(s->audio_preload && ((st->codec->codec_type == AVMEDIA_TYPE_AUDIO) != (st2->codec->codec_type == AVMEDIA_TYPE_AUDIO))){
        int64_t ts = av_rescale_q(pkt ->dts, st ->time_base, AV_TIME_BASE_Q) - s->audio_preload*(st ->codec->codec_type == AVMEDIA_TYPE_AUDIO);
        int64_t ts2= av_rescale_q(next->dts, st2->time_base, AV_TIME_BASE_Q) - s->audio_preload*(st2->codec->codec_type == AVMEDIA_TYPE_AUDIO);
        if(ts == ts2){
            ts= ( pkt ->dts* st->time_base.num*AV_TIME_BASE - s->audio_preload*(int64_t)(st ->codec->codec_type == AVMEDIA_TYPE_AUDIO)* st->time_base.den)*st2->time_base.den
               -( next->dts*st2->time_base.num*AV_TIME_BASE - s->audio_preload*(int64_t)(st2->codec->codec_type == AVMEDIA_TYPE_AUDIO)*st2->time_base.den)* st->time_base.den;
            ts2=0;
        }
        comp= (ts>ts2) - (ts<ts2);
    }

    if (comp == 0)
        return pkt->stream_index < next->stream_index;
    return comp > 0;
}

int av_interleave_packet_per_dts(AVFormatContext *s, AVPacket *out, AVPacket *pkt, int flush){
    AVPacketList *pktl;
    int stream_count=0, noninterleaved_count=0;
    int64_t delta_dts_max = 0;
    int i, ret;

    if(pkt){
        ret = ff_interleave_add_packet(s, pkt, ff_interleave_compare_dts);
        if (ret < 0)
            return ret;
    }

    for(i=0; i < s->nb_streams; i++) {
        if (s->streams[i]->last_in_packet_buffer) {
            ++stream_count;
        } else if(s->streams[i]->codec->codec_type == AVMEDIA_TYPE_SUBTITLE) {
            ++noninterleaved_count;
        }
    }

    if (s->nb_streams == stream_count) {
        flush = 1;
    } else if (!flush){
        for(i=0; i < s->nb_streams; i++) {
            if (s->streams[i]->last_in_packet_buffer) {
                int64_t delta_dts =
                    av_rescale_q(s->streams[i]->last_in_packet_buffer->pkt.dts,
                                s->streams[i]->time_base,
                                AV_TIME_BASE_Q) -
                    av_rescale_q(s->packet_buffer->pkt.dts,
                                s->streams[s->packet_buffer->pkt.stream_index]->time_base,
                                AV_TIME_BASE_Q);
                delta_dts_max= FFMAX(delta_dts_max, delta_dts);
            }
        }
        if(s->nb_streams == stream_count+noninterleaved_count &&
           delta_dts_max > 20*AV_TIME_BASE) {
            av_log(s, AV_LOG_DEBUG, "flushing with %d noninterleaved\n", noninterleaved_count);
            flush = 1;
        }
    }
    if(stream_count && flush){
        pktl= s->packet_buffer;
        *out= pktl->pkt;

        s->packet_buffer= pktl->next;
        if(!s->packet_buffer)
            s->packet_buffer_end= NULL;

        if(s->streams[out->stream_index]->last_in_packet_buffer == pktl)
            s->streams[out->stream_index]->last_in_packet_buffer= NULL;
        av_freep(&pktl);
        return 1;
    }else{
        av_init_packet(out);
        return 0;
    }
}

/**
 * Interleave an AVPacket correctly so it can be muxed.
 * @param out the interleaved packet will be output here
 * @param in the input packet
 * @param flush 1 if no further packets are available as input and all
 *              remaining packets should be output
 * @return 1 if a packet was output, 0 if no packet could be output,
 *         < 0 if an error occurred
 */
static int interleave_packet(AVFormatContext *s, AVPacket *out, AVPacket *in, int flush){
    if (s->oformat->interleave_packet) {
        int ret = s->oformat->interleave_packet(s, out, in, flush);
        if (in)
            av_free_packet(in);
        return ret;
    } else
        return av_interleave_packet_per_dts(s, out, in, flush);
}

int av_interleaved_write_frame(AVFormatContext *s, AVPacket *pkt){
    AVStream *st= s->streams[ pkt->stream_index];
    int ret;

    //FIXME/XXX/HACK drop zero sized packets
    if(st->codec->codec_type == AVMEDIA_TYPE_AUDIO && pkt->size==0)
        return 0;

    av_dlog(s, "av_interleaved_write_frame size:%d dts:%"PRId64" pts:%"PRId64"\n",
            pkt->size, pkt->dts, pkt->pts);
    if((ret = compute_pkt_fields2(s, st, pkt)) < 0 && !(s->oformat->flags & AVFMT_NOTIMESTAMPS))
        return ret;

    if(pkt->dts == AV_NOPTS_VALUE && !(s->oformat->flags & AVFMT_NOTIMESTAMPS))
        return AVERROR(EINVAL);

    for(;;){
        AVPacket opkt;
        int ret= interleave_packet(s, &opkt, pkt, 0);
        if(ret<=0) //FIXME cleanup needed for ret<0 ?
            return ret;

        ret= s->oformat->write_packet(s, &opkt);
        if (ret >= 0)
            s->streams[opkt.stream_index]->nb_frames++;

        av_free_packet(&opkt);
        pkt= NULL;

        if(ret<0)
            return ret;
        if(s->pb && s->pb->error)
            return s->pb->error;
    }
}

int av_write_trailer(AVFormatContext *s)
{
    int ret, i;

    for(;;){
        AVPacket pkt;
        ret= interleave_packet(s, &pkt, NULL, 1);
        if(ret<0) //FIXME cleanup needed for ret<0 ?
            goto fail;
        if(!ret)
            break;

        ret= s->oformat->write_packet(s, &pkt);
        if (ret >= 0)
            s->streams[pkt.stream_index]->nb_frames++;

        av_free_packet(&pkt);

        if(ret<0)
            goto fail;
        if(s->pb && s->pb->error)
            goto fail;
    }

    if(s->oformat->write_trailer)
        ret = s->oformat->write_trailer(s);
fail:
    if(ret == 0)
       ret = s->pb ? s->pb->error : 0;
    for(i=0;i<s->nb_streams;i++) {
        av_freep(&s->streams[i]->priv_data);
        av_freep(&s->streams[i]->index_entries);
    }
    if (s->oformat->priv_class)
        av_opt_free(s->priv_data);
    av_freep(&s->priv_data);
    return ret;
}

int av_get_output_timestamp(struct AVFormatContext *s, int stream,
                            int64_t *dts, int64_t *wall)
{
    if (!s->oformat || !s->oformat->get_output_timestamp)
        return AVERROR(ENOSYS);
    s->oformat->get_output_timestamp(s, stream, dts, wall);
    return 0;
}

void ff_program_add_stream_index(AVFormatContext *ac, int progid, unsigned int idx)
{
    int i, j;
    AVProgram *program=NULL;
    void *tmp;

    if (idx >= ac->nb_streams) {
        av_log(ac, AV_LOG_ERROR, "stream index %d is not valid\n", idx);
        return;
    }

    for(i=0; i<ac->nb_programs; i++){
        if(ac->programs[i]->id != progid)
            continue;
        program = ac->programs[i];
        for(j=0; j<program->nb_stream_indexes; j++)
            if(program->stream_index[j] == idx)
                return;

        tmp = av_realloc(program->stream_index, sizeof(unsigned int)*(program->nb_stream_indexes+1));
        if(!tmp)
            return;
        program->stream_index = tmp;
        program->stream_index[program->nb_stream_indexes++] = idx;
        return;
    }
}

static void print_fps(double d, const char *postfix){
    uint64_t v= lrintf(d*100);
    if     (v% 100      ) av_log(NULL, AV_LOG_INFO, ", %3.2f %s", d, postfix);
    else if(v%(100*1000)) av_log(NULL, AV_LOG_INFO, ", %1.0f %s", d, postfix);
    else                  av_log(NULL, AV_LOG_INFO, ", %1.0fk %s", d/1000, postfix);
}

static void dump_metadata(void *ctx, AVDictionary *m, const char *indent)
{
    if(m && !(m->count == 1 && av_dict_get(m, "language", NULL, 0))){
        AVDictionaryEntry *tag=NULL;

        av_log(ctx, AV_LOG_INFO, "%sMetadata:\n", indent);
        while((tag=av_dict_get(m, "", tag, AV_DICT_IGNORE_SUFFIX))) {
            if(strcmp("language", tag->key)){
                char tmp[256];
                int i;
                av_strlcpy(tmp, tag->value, sizeof(tmp));
                for(i=0; i<strlen(tmp); i++) if(tmp[i]==0xd) tmp[i]=' ';
                av_log(ctx, AV_LOG_INFO, "%s  %-16s: %s\n", indent, tag->key, tmp);
            }
        }
    }
}

/* "user interface" functions */
static void dump_stream_format(AVFormatContext *ic, int i, int index, int is_output)
{
    char buf[256];
    int flags = (is_output ? ic->oformat->flags : ic->iformat->flags);
    AVStream *st = ic->streams[i];
    int g = av_gcd(st->time_base.num, st->time_base.den);
    AVDictionaryEntry *lang = av_dict_get(st->metadata, "language", NULL, 0);
    avcodec_string(buf, sizeof(buf), st->codec, is_output);
    av_log(NULL, AV_LOG_INFO, "    Stream #%d:%d", index, i);
    /* the pid is an important information, so we display it */
    /* XXX: add a generic system */
    if (flags & AVFMT_SHOW_IDS)
        av_log(NULL, AV_LOG_INFO, "[0x%x]", st->id);
    if (lang)
        av_log(NULL, AV_LOG_INFO, "(%s)", lang->value);
    av_log(NULL, AV_LOG_DEBUG, ", %d, %d/%d", st->codec_info_nb_frames, st->time_base.num/g, st->time_base.den/g);
    av_log(NULL, AV_LOG_INFO, ": %s", buf);
    if (st->sample_aspect_ratio.num && // default
        av_cmp_q(st->sample_aspect_ratio, st->codec->sample_aspect_ratio)) {
        AVRational display_aspect_ratio;
        av_reduce(&display_aspect_ratio.num, &display_aspect_ratio.den,
                  st->codec->width*st->sample_aspect_ratio.num,
                  st->codec->height*st->sample_aspect_ratio.den,
                  1024*1024);
        av_log(NULL, AV_LOG_INFO, ", SAR %d:%d DAR %d:%d",
                 st->sample_aspect_ratio.num, st->sample_aspect_ratio.den,
                 display_aspect_ratio.num, display_aspect_ratio.den);
    }
    if(st->codec->codec_type == AVMEDIA_TYPE_VIDEO){
        if(st->avg_frame_rate.den && st->avg_frame_rate.num)
            print_fps(av_q2d(st->avg_frame_rate), "fps");
        if(st->r_frame_rate.den && st->r_frame_rate.num)
            print_fps(av_q2d(st->r_frame_rate), "tbr");
        if(st->time_base.den && st->time_base.num)
            print_fps(1/av_q2d(st->time_base), "tbn");
        if(st->codec->time_base.den && st->codec->time_base.num)
            print_fps(1/av_q2d(st->codec->time_base), "tbc");
    }
    if (st->disposition & AV_DISPOSITION_DEFAULT)
        av_log(NULL, AV_LOG_INFO, " (default)");
    if (st->disposition & AV_DISPOSITION_DUB)
        av_log(NULL, AV_LOG_INFO, " (dub)");
    if (st->disposition & AV_DISPOSITION_ORIGINAL)
        av_log(NULL, AV_LOG_INFO, " (original)");
    if (st->disposition & AV_DISPOSITION_COMMENT)
        av_log(NULL, AV_LOG_INFO, " (comment)");
    if (st->disposition & AV_DISPOSITION_LYRICS)
        av_log(NULL, AV_LOG_INFO, " (lyrics)");
    if (st->disposition & AV_DISPOSITION_KARAOKE)
        av_log(NULL, AV_LOG_INFO, " (karaoke)");
    if (st->disposition & AV_DISPOSITION_FORCED)
        av_log(NULL, AV_LOG_INFO, " (forced)");
    if (st->disposition & AV_DISPOSITION_HEARING_IMPAIRED)
        av_log(NULL, AV_LOG_INFO, " (hearing impaired)");
    if (st->disposition & AV_DISPOSITION_VISUAL_IMPAIRED)
        av_log(NULL, AV_LOG_INFO, " (visual impaired)");
    if (st->disposition & AV_DISPOSITION_CLEAN_EFFECTS)
        av_log(NULL, AV_LOG_INFO, " (clean effects)");
    av_log(NULL, AV_LOG_INFO, "\n");
    dump_metadata(NULL, st->metadata, "    ");
}

#if FF_API_DUMP_FORMAT
void dump_format(AVFormatContext *ic,
                 int index,
                 const char *url,
                 int is_output)
{
    av_dump_format(ic, index, url, is_output);
}
#endif

void av_dump_format(AVFormatContext *ic,
                    int index,
                    const char *url,
                    int is_output)
{
    int i;
    uint8_t *printed = ic->nb_streams ? av_mallocz(ic->nb_streams) : NULL;
    if (ic->nb_streams && !printed)
        return;

    av_log(NULL, AV_LOG_INFO, "%s #%d, %s, %s '%s':\n",
            is_output ? "Output" : "Input",
            index,
            is_output ? ic->oformat->name : ic->iformat->name,
            is_output ? "to" : "from", url);
    dump_metadata(NULL, ic->metadata, "  ");
    if (!is_output) {
        av_log(NULL, AV_LOG_INFO, "  Duration: ");
        if (ic->duration != AV_NOPTS_VALUE) {
            int hours, mins, secs, us;
            secs = ic->duration / AV_TIME_BASE;
            us = ic->duration % AV_TIME_BASE;
            mins = secs / 60;
            secs %= 60;
            hours = mins / 60;
            mins %= 60;
            av_log(NULL, AV_LOG_INFO, "%02d:%02d:%02d.%02d", hours, mins, secs,
                   (100 * us) / AV_TIME_BASE);
        } else {
            av_log(NULL, AV_LOG_INFO, "N/A");
        }
        if (ic->start_time != AV_NOPTS_VALUE) {
            int secs, us;
            av_log(NULL, AV_LOG_INFO, ", start: ");
            secs = ic->start_time / AV_TIME_BASE;
            us = abs(ic->start_time % AV_TIME_BASE);
            av_log(NULL, AV_LOG_INFO, "%d.%06d",
                   secs, (int)av_rescale(us, 1000000, AV_TIME_BASE));
        }
        av_log(NULL, AV_LOG_INFO, ", bitrate: ");
        if (ic->bit_rate) {
            av_log(NULL, AV_LOG_INFO,"%d kb/s", ic->bit_rate / 1000);
        } else {
            av_log(NULL, AV_LOG_INFO, "N/A");
        }
        av_log(NULL, AV_LOG_INFO, "\n");
    }
    for (i = 0; i < ic->nb_chapters; i++) {
        AVChapter *ch = ic->chapters[i];
        av_log(NULL, AV_LOG_INFO, "    Chapter #%d.%d: ", index, i);
        av_log(NULL, AV_LOG_INFO, "start %f, ", ch->start * av_q2d(ch->time_base));
        av_log(NULL, AV_LOG_INFO, "end %f\n",   ch->end   * av_q2d(ch->time_base));

        dump_metadata(NULL, ch->metadata, "    ");
    }
    if(ic->nb_programs) {
        int j, k, total = 0;
        for(j=0; j<ic->nb_programs; j++) {
            AVDictionaryEntry *name = av_dict_get(ic->programs[j]->metadata,
                                                  "name", NULL, 0);
            av_log(NULL, AV_LOG_INFO, "  Program %d %s\n", ic->programs[j]->id,
                   name ? name->value : "");
            dump_metadata(NULL, ic->programs[j]->metadata, "    ");
            for(k=0; k<ic->programs[j]->nb_stream_indexes; k++) {
                dump_stream_format(ic, ic->programs[j]->stream_index[k], index, is_output);
                printed[ic->programs[j]->stream_index[k]] = 1;
            }
            total += ic->programs[j]->nb_stream_indexes;
        }
        if (total < ic->nb_streams)
            av_log(NULL, AV_LOG_INFO, "  No Program\n");
    }
    for(i=0;i<ic->nb_streams;i++)
        if (!printed[i])
            dump_stream_format(ic, i, index, is_output);

    av_free(printed);
}

int64_t av_gettime(void)
{
    struct timeval tv;
    gettimeofday(&tv,NULL);
    return (int64_t)tv.tv_sec * 1000000 + tv.tv_usec;
}

uint64_t ff_ntp_time(void)
{
  return (av_gettime() / 1000) * 1000 + NTP_OFFSET_US;
}

#if FF_API_PARSE_DATE
#include "libavutil/parseutils.h"

int64_t parse_date(const char *timestr, int duration)
{
    int64_t timeval;
    av_parse_time(&timeval, timestr, duration);
    return timeval;
}
#endif

#if FF_API_FIND_INFO_TAG
#include "libavutil/parseutils.h"

int find_info_tag(char *arg, int arg_size, const char *tag1, const char *info)
{
    return av_find_info_tag(arg, arg_size, tag1, info);
}
#endif

int av_get_frame_filename(char *buf, int buf_size,
                          const char *path, int number)
{
    const char *p;
    char *q, buf1[20], c;
    int nd, len, percentd_found;

    q = buf;
    p = path;
    percentd_found = 0;
    for(;;) {
        c = *p++;
        if (c == '\0')
            break;
        if (c == '%') {
            do {
                nd = 0;
                while (isdigit(*p)) {
                    nd = nd * 10 + *p++ - '0';
                }
                c = *p++;
            } while (isdigit(c));

            switch(c) {
            case '%':
                goto addchar;
            case 'd':
                if (percentd_found)
                    goto fail;
                percentd_found = 1;
                snprintf(buf1, sizeof(buf1), "%0*d", nd, number);
                len = strlen(buf1);
                if ((q - buf + len) > buf_size - 1)
                    goto fail;
                memcpy(q, buf1, len);
                q += len;
                break;
            default:
                goto fail;
            }
        } else {
        addchar:
            if ((q - buf) < buf_size - 1)
                *q++ = c;
        }
    }
    if (!percentd_found)
        goto fail;
    *q = '\0';
    return 0;
 fail:
    *q = '\0';
    return -1;
}

static void hex_dump_internal(void *avcl, FILE *f, int level, uint8_t *buf, int size)
{
    int len, i, j, c;
#undef fprintf
#define PRINT(...) do { if (!f) av_log(avcl, level, __VA_ARGS__); else fprintf(f, __VA_ARGS__); } while(0)

    for(i=0;i<size;i+=16) {
        len = size - i;
        if (len > 16)
            len = 16;
        PRINT("%08x ", i);
        for(j=0;j<16;j++) {
            if (j < len)
                PRINT(" %02x", buf[i+j]);
            else
                PRINT("   ");
        }
        PRINT(" ");
        for(j=0;j<len;j++) {
            c = buf[i+j];
            if (c < ' ' || c > '~')
                c = '.';
            PRINT("%c", c);
        }
        PRINT("\n");
    }
#undef PRINT
}

void av_hex_dump(FILE *f, uint8_t *buf, int size)
{
    hex_dump_internal(NULL, f, 0, buf, size);
}

void av_hex_dump_log(void *avcl, int level, uint8_t *buf, int size)
{
    hex_dump_internal(avcl, NULL, level, buf, size);
}

static void pkt_dump_internal(void *avcl, FILE *f, int level, AVPacket *pkt, int dump_payload, AVRational time_base)
{
#undef fprintf
#define PRINT(...) do { if (!f) av_log(avcl, level, __VA_ARGS__); else fprintf(f, __VA_ARGS__); } while(0)
    PRINT("stream #%d:\n", pkt->stream_index);
    PRINT("  keyframe=%d\n", ((pkt->flags & AV_PKT_FLAG_KEY) != 0));
    PRINT("  duration=%0.3f\n", pkt->duration * av_q2d(time_base));
    /* DTS is _always_ valid after av_read_frame() */
    PRINT("  dts=");
    if (pkt->dts == AV_NOPTS_VALUE)
        PRINT("N/A");
    else
        PRINT("%0.3f", pkt->dts * av_q2d(time_base));
    /* PTS may not be known if B-frames are present. */
    PRINT("  pts=");
    if (pkt->pts == AV_NOPTS_VALUE)
        PRINT("N/A");
    else
        PRINT("%0.3f", pkt->pts * av_q2d(time_base));
    PRINT("\n");
    PRINT("  size=%d\n", pkt->size);
#undef PRINT
    if (dump_payload)
        av_hex_dump(f, pkt->data, pkt->size);
}

#if FF_API_PKT_DUMP
void av_pkt_dump(FILE *f, AVPacket *pkt, int dump_payload)
{
    AVRational tb = { 1, AV_TIME_BASE };
    pkt_dump_internal(NULL, f, 0, pkt, dump_payload, tb);
}
#endif

void av_pkt_dump2(FILE *f, AVPacket *pkt, int dump_payload, AVStream *st)
{
    pkt_dump_internal(NULL, f, 0, pkt, dump_payload, st->time_base);
}

#if FF_API_PKT_DUMP
void av_pkt_dump_log(void *avcl, int level, AVPacket *pkt, int dump_payload)
{
    AVRational tb = { 1, AV_TIME_BASE };
    pkt_dump_internal(avcl, NULL, level, pkt, dump_payload, tb);
}
#endif

void av_pkt_dump_log2(void *avcl, int level, AVPacket *pkt, int dump_payload,
                      AVStream *st)
{
    pkt_dump_internal(avcl, NULL, level, pkt, dump_payload, st->time_base);
}

void av_url_split(char *proto, int proto_size,
                  char *authorization, int authorization_size,
                  char *hostname, int hostname_size,
                  int *port_ptr,
                  char *path, int path_size,
                  const char *url)
{
    const char *p, *ls, *at, *col, *brk;

    if (port_ptr)               *port_ptr = -1;
    if (proto_size > 0)         proto[0] = 0;
    if (authorization_size > 0) authorization[0] = 0;
    if (hostname_size > 0)      hostname[0] = 0;
    if (path_size > 0)          path[0] = 0;

    /* parse protocol */
    if ((p = strchr(url, ':'))) {
        av_strlcpy(proto, url, FFMIN(proto_size, p + 1 - url));
        p++; /* skip ':' */
        if (*p == '/') p++;
        if (*p == '/') p++;
    } else {
        /* no protocol means plain filename */
        av_strlcpy(path, url, path_size);
        return;
    }

    /* separate path from hostname */
    ls = strchr(p, '/');
    if(!ls)
        ls = strchr(p, '?');
    if(ls)
        av_strlcpy(path, ls, path_size);
    else
        ls = &p[strlen(p)]; // XXX

    /* the rest is hostname, use that to parse auth/port */
    if (ls != p) {
        /* authorization (user[:pass]@hostname) */
        if ((at = strchr(p, '@')) && at < ls) {
            av_strlcpy(authorization, p,
                       FFMIN(authorization_size, at + 1 - p));
            p = at + 1; /* skip '@' */
        }

        if (*p == '[' && (brk = strchr(p, ']')) && brk < ls) {
            /* [host]:port */
            av_strlcpy(hostname, p + 1,
                       FFMIN(hostname_size, brk - p));
            if (brk[1] == ':' && port_ptr)
                *port_ptr = atoi(brk + 2);
        } else if ((col = strchr(p, ':')) && col < ls) {
            av_strlcpy(hostname, p,
                       FFMIN(col + 1 - p, hostname_size));
            if (port_ptr) *port_ptr = atoi(col + 1);
        } else
            av_strlcpy(hostname, p,
                       FFMIN(ls + 1 - p, hostname_size));
    }
}

char *ff_data_to_hex(char *buff, const uint8_t *src, int s, int lowercase)
{
    int i;
    static const char hex_table_uc[16] = { '0', '1', '2', '3',
                                           '4', '5', '6', '7',
                                           '8', '9', 'A', 'B',
                                           'C', 'D', 'E', 'F' };
    static const char hex_table_lc[16] = { '0', '1', '2', '3',
                                           '4', '5', '6', '7',
                                           '8', '9', 'a', 'b',
                                           'c', 'd', 'e', 'f' };
    const char *hex_table = lowercase ? hex_table_lc : hex_table_uc;

    for(i = 0; i < s; i++) {
        buff[i * 2]     = hex_table[src[i] >> 4];
        buff[i * 2 + 1] = hex_table[src[i] & 0xF];
    }

    return buff;
}

int ff_hex_to_data(uint8_t *data, const char *p)
{
    int c, len, v;

    len = 0;
    v = 1;
    for (;;) {
        p += strspn(p, SPACE_CHARS);
        if (*p == '\0')
            break;
        c = toupper((unsigned char) *p++);
        if (c >= '0' && c <= '9')
            c = c - '0';
        else if (c >= 'A' && c <= 'F')
            c = c - 'A' + 10;
        else
            break;
        v = (v << 4) | c;
        if (v & 0x100) {
            if (data)
                data[len] = v;
            len++;
            v = 1;
        }
    }
    return len;
}

#if FF_API_SET_PTS_INFO
void av_set_pts_info(AVStream *s, int pts_wrap_bits,
                     unsigned int pts_num, unsigned int pts_den)
{
    avpriv_set_pts_info(s, pts_wrap_bits, pts_num, pts_den);
}
#endif

void avpriv_set_pts_info(AVStream *s, int pts_wrap_bits,
                         unsigned int pts_num, unsigned int pts_den)
{
    AVRational new_tb;
    if(av_reduce(&new_tb.num, &new_tb.den, pts_num, pts_den, INT_MAX)){
        if(new_tb.num != pts_num)
            av_log(NULL, AV_LOG_DEBUG, "st:%d removing common factor %d from timebase\n", s->index, pts_num/new_tb.num);
    }else
        av_log(NULL, AV_LOG_WARNING, "st:%d has too large timebase, reducing\n", s->index);

    if(new_tb.num <= 0 || new_tb.den <= 0) {
        av_log(NULL, AV_LOG_ERROR, "Ignoring attempt to set invalid timebase for st:%d\n", s->index);
        return;
    }
    s->time_base = new_tb;
    s->pts_wrap_bits = pts_wrap_bits;
}

int ff_url_join(char *str, int size, const char *proto,
                const char *authorization, const char *hostname,
                int port, const char *fmt, ...)
{
#if CONFIG_NETWORK
    struct addrinfo hints, *ai;
#endif

    str[0] = '\0';
    if (proto)
        av_strlcatf(str, size, "%s://", proto);
    if (authorization && authorization[0])
        av_strlcatf(str, size, "%s@", authorization);
#if CONFIG_NETWORK && defined(AF_INET6)
    /* Determine if hostname is a numerical IPv6 address,
     * properly escape it within [] in that case. */
    memset(&hints, 0, sizeof(hints));
    hints.ai_flags = AI_NUMERICHOST;
    if (!getaddrinfo(hostname, NULL, &hints, &ai)) {
        if (ai->ai_family == AF_INET6) {
            av_strlcat(str, "[", size);
            av_strlcat(str, hostname, size);
            av_strlcat(str, "]", size);
        } else {
            av_strlcat(str, hostname, size);
        }
        freeaddrinfo(ai);
    } else
#endif
        /* Not an IPv6 address, just output the plain string. */
        av_strlcat(str, hostname, size);

    if (port >= 0)
        av_strlcatf(str, size, ":%d", port);
    if (fmt) {
        va_list vl;
        int len = strlen(str);

        va_start(vl, fmt);
        vsnprintf(str + len, size > len ? size - len : 0, fmt, vl);
        va_end(vl);
    }
    return strlen(str);
}

int ff_write_chained(AVFormatContext *dst, int dst_stream, AVPacket *pkt,
                     AVFormatContext *src)
{
    AVPacket local_pkt;

    local_pkt = *pkt;
    local_pkt.stream_index = dst_stream;
    if (pkt->pts != AV_NOPTS_VALUE)
        local_pkt.pts = av_rescale_q(pkt->pts,
                                     src->streams[pkt->stream_index]->time_base,
                                     dst->streams[dst_stream]->time_base);
    if (pkt->dts != AV_NOPTS_VALUE)
        local_pkt.dts = av_rescale_q(pkt->dts,
                                     src->streams[pkt->stream_index]->time_base,
                                     dst->streams[dst_stream]->time_base);
    return av_write_frame(dst, &local_pkt);
}

void ff_parse_key_value(const char *str, ff_parse_key_val_cb callback_get_buf,
                        void *context)
{
    const char *ptr = str;

    /* Parse key=value pairs. */
    for (;;) {
        const char *key;
        char *dest = NULL, *dest_end;
        int key_len, dest_len = 0;

        /* Skip whitespace and potential commas. */
        while (*ptr && (isspace(*ptr) || *ptr == ','))
            ptr++;
        if (!*ptr)
            break;

        key = ptr;

        if (!(ptr = strchr(key, '=')))
            break;
        ptr++;
        key_len = ptr - key;

        callback_get_buf(context, key, key_len, &dest, &dest_len);
        dest_end = dest + dest_len - 1;

        if (*ptr == '\"') {
            ptr++;
            while (*ptr && *ptr != '\"') {
                if (*ptr == '\\') {
                    if (!ptr[1])
                        break;
                    if (dest && dest < dest_end)
                        *dest++ = ptr[1];
                    ptr += 2;
                } else {
                    if (dest && dest < dest_end)
                        *dest++ = *ptr;
                    ptr++;
                }
            }
            if (*ptr == '\"')
                ptr++;
        } else {
            for (; *ptr && !(isspace(*ptr) || *ptr == ','); ptr++)
                if (dest && dest < dest_end)
                    *dest++ = *ptr;
        }
        if (dest)
            *dest = 0;
    }
}

int ff_find_stream_index(AVFormatContext *s, int id)
{
    int i;
    for (i = 0; i < s->nb_streams; i++) {
        if (s->streams[i]->id == id)
            return i;
    }
    return -1;
}

void ff_make_absolute_url(char *buf, int size, const char *base,
                          const char *rel)
{
    char *sep;
    /* Absolute path, relative to the current server */
    if (base && strstr(base, "://") && rel[0] == '/') {
        if (base != buf)
            av_strlcpy(buf, base, size);
        sep = strstr(buf, "://");
        if (sep) {
            sep += 3;
            sep = strchr(sep, '/');
            if (sep)
                *sep = '\0';
        }
        av_strlcat(buf, rel, size);
        return;
    }
    /* If rel actually is an absolute url, just copy it */
    if (!base || strstr(rel, "://") || rel[0] == '/') {
        av_strlcpy(buf, rel, size);
        return;
    }
    if (base != buf)
        av_strlcpy(buf, base, size);
    /* Remove the file name from the base url */
    sep = strrchr(buf, '/');
    if (sep)
        sep[1] = '\0';
    else
        buf[0] = '\0';
    while (av_strstart(rel, "../", NULL) && sep) {
        /* Remove the path delimiter at the end */
        sep[0] = '\0';
        sep = strrchr(buf, '/');
        /* If the next directory name to pop off is "..", break here */
        if (!strcmp(sep ? &sep[1] : buf, "..")) {
            /* Readd the slash we just removed */
            av_strlcat(buf, "/", size);
            break;
        }
        /* Cut off the directory name */
        if (sep)
            sep[1] = '\0';
        else
            buf[0] = '\0';
        rel += 3;
    }
    av_strlcat(buf, rel, size);
}

int64_t ff_iso8601_to_unix_time(const char *datestr)
{
#if HAVE_STRPTIME
    struct tm time1 = {0}, time2 = {0};
    char *ret1, *ret2;
    ret1 = strptime(datestr, "%Y - %m - %d %T", &time1);
    ret2 = strptime(datestr, "%Y - %m - %dT%T", &time2);
    if (ret2 && !ret1)
        return av_timegm(&time2);
    else
        return av_timegm(&time1);
#else
    av_log(NULL, AV_LOG_WARNING, "strptime() unavailable on this system, cannot convert "
                                 "the date string.\n");
    return 0;
#endif
}

int avformat_query_codec(AVOutputFormat *ofmt, enum CodecID codec_id, int std_compliance)
{
    if (ofmt) {
        if (ofmt->query_codec)
            return ofmt->query_codec(codec_id, std_compliance);
        else if (ofmt->codec_tag)
            return !!av_codec_get_tag(ofmt->codec_tag, codec_id);
        else if (codec_id == ofmt->video_codec || codec_id == ofmt->audio_codec ||
                 codec_id == ofmt->subtitle_codec)
            return 1;
    }
    return AVERROR_PATCHWELCOME;
}

int avformat_network_init(void)
{
#if CONFIG_NETWORK
    int ret;
    ff_network_inited_globally = 1;
    if ((ret = ff_network_init()) < 0)
        return ret;
    ff_tls_init();
#endif
    return 0;
}

int avformat_network_deinit(void)
{
#if CONFIG_NETWORK
    ff_network_close();
    ff_tls_deinit();
#endif
    return 0;
}

int ff_add_param_change(AVPacket *pkt, int32_t channels,
                        uint64_t channel_layout, int32_t sample_rate,
                        int32_t width, int32_t height)
{
    uint32_t flags = 0;
    int size = 4;
    uint8_t *data;
    if (!pkt)
        return AVERROR(EINVAL);
    if (channels) {
        size += 4;
        flags |= AV_SIDE_DATA_PARAM_CHANGE_CHANNEL_COUNT;
    }
    if (channel_layout) {
        size += 8;
        flags |= AV_SIDE_DATA_PARAM_CHANGE_CHANNEL_LAYOUT;
    }
    if (sample_rate) {
        size += 4;
        flags |= AV_SIDE_DATA_PARAM_CHANGE_SAMPLE_RATE;
    }
    if (width || height) {
        size += 8;
        flags |= AV_SIDE_DATA_PARAM_CHANGE_DIMENSIONS;
    }
    data = av_packet_new_side_data(pkt, AV_PKT_DATA_PARAM_CHANGE, size);
    if (!data)
        return AVERROR(ENOMEM);
    bytestream_put_le32(&data, flags);
    if (channels)
        bytestream_put_le32(&data, channels);
    if (channel_layout)
        bytestream_put_le64(&data, channel_layout);
    if (sample_rate)
        bytestream_put_le32(&data, sample_rate);
    if (width || height) {
        bytestream_put_le32(&data, width);
        bytestream_put_le32(&data, height);
    }
    return 0;
}

const struct AVCodecTag *avformat_get_riff_video_tags(void)
{
    return ff_codec_bmp_tags;
}
const struct AVCodecTag *avformat_get_riff_audio_tags(void)
{
    return ff_codec_wav_tags;
}<|MERGE_RESOLUTION|>--- conflicted
+++ resolved
@@ -558,29 +558,20 @@
     for(probe_size= PROBE_BUF_MIN; probe_size<=max_probe_size && !*fmt;
         probe_size = FFMIN(probe_size<<1, FFMAX(max_probe_size, probe_size+1))) {
         int score = probe_size < max_probe_size ? AVPROBE_SCORE_MAX/4 : 0;
-<<<<<<< HEAD
-        int buf_offset = (probe_size == PROBE_BUF_MIN) ? 0 : probe_size>>1;
         void *buftmp;
-=======
->>>>>>> 36017d49
 
         if (probe_size < offset) {
             continue;
         }
 
         /* read probe data */
-<<<<<<< HEAD
         buftmp = av_realloc(buf, probe_size + AVPROBE_PADDING_SIZE);
         if(!buftmp){
             av_free(buf);
             return AVERROR(ENOMEM);
         }
         buf=buftmp;
-        if ((ret = avio_read(pb, buf + buf_offset, probe_size - buf_offset)) < 0) {
-=======
-        buf = av_realloc(buf, probe_size + AVPROBE_PADDING_SIZE);
         if ((ret = avio_read(pb, buf + pd.buf_size, probe_size - pd.buf_size)) < 0) {
->>>>>>> 36017d49
             /* fail if error was not end of file, otherwise, lower score */
             if (ret != AVERROR_EOF) {
                 av_free(buf);
