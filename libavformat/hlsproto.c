--- conflicted
+++ resolved
@@ -305,14 +305,9 @@
     }
     url = s->segments[s->cur_seq_no - s->start_seq_no]->url,
     av_log(h, AV_LOG_DEBUG, "opening %s\n", url);
-<<<<<<< HEAD
     ret = ffurl_open_whitelist(&s->seg_hd, url, AVIO_FLAG_READ,
                                &h->interrupt_callback, NULL,
-                               h->protocol_whitelist, h->protocol_blacklist);
-=======
-    ret = ffurl_open(&s->seg_hd, url, AVIO_FLAG_READ,
-                     &h->interrupt_callback, NULL, h->protocols, h);
->>>>>>> fab8156b
+                               h->protocol_whitelist, h->protocol_blacklist, h);
     if (ret < 0) {
         if (ff_check_interrupt(&h->interrupt_callback))
             return AVERROR_EXIT;
