/*
 * This file is part of FFmpeg.
 *
 * FFmpeg is free software; you can redistribute it and/or
 * modify it under the terms of the GNU Lesser General Public
 * License as published by the Free Software Foundation; either
 * version 2.1 of the License, or (at your option) any later version.
 *
 * FFmpeg is distributed in the hope that it will be useful,
 * but WITHOUT ANY WARRANTY; without even the implied warranty of
 * MERCHANTABILITY or FITNESS FOR A PARTICULAR PURPOSE.  See the GNU
 * Lesser General Public License for more details.
 *
 * You should have received a copy of the GNU Lesser General Public
 * License along with FFmpeg; if not, write to the Free Software
 * Foundation, Inc., 51 Franklin Street, Fifth Floor, Boston, MA 02110-1301 USA
 */

#ifndef AVDEVICE_AVDEVICE_H
#define AVDEVICE_AVDEVICE_H

#include "libavutil/avutil.h"
#include "libavformat/avformat.h"

<<<<<<< HEAD
#define LIBAVDEVICE_VERSION_MAJOR 52
#define LIBAVDEVICE_VERSION_MINOR  4
#define LIBAVDEVICE_VERSION_MICRO  0
=======
#define LIBAVDEVICE_VERSION_MAJOR 53
#define LIBAVDEVICE_VERSION_MINOR  1
#define LIBAVDEVICE_VERSION_MICRO  1
>>>>>>> 7a02527b

#define LIBAVDEVICE_VERSION_INT AV_VERSION_INT(LIBAVDEVICE_VERSION_MAJOR, \
                                               LIBAVDEVICE_VERSION_MINOR, \
                                               LIBAVDEVICE_VERSION_MICRO)
#define LIBAVDEVICE_VERSION     AV_VERSION(LIBAVDEVICE_VERSION_MAJOR, \
                                           LIBAVDEVICE_VERSION_MINOR, \
                                           LIBAVDEVICE_VERSION_MICRO)
#define LIBAVDEVICE_BUILD       LIBAVDEVICE_VERSION_INT

#ifndef FF_API_V4L
#define FF_API_V4L              (LIBAVDEVICE_VERSION_MAJOR < 54)
#endif

/**
 * Return the LIBAVDEVICE_VERSION_INT constant.
 */
unsigned avdevice_version(void);

/**
 * Return the libavdevice build-time configuration.
 */
const char *avdevice_configuration(void);

/**
 * Return the libavdevice license.
 */
const char *avdevice_license(void);

/**
 * Initialize libavdevice and register all the input and output devices.
 * @warning This function is not thread safe.
 */
void avdevice_register_all(void);

#endif /* AVDEVICE_AVDEVICE_H */
<|MERGE_RESOLUTION|>--- conflicted
+++ resolved
@@ -22,15 +22,9 @@
 #include "libavutil/avutil.h"
 #include "libavformat/avformat.h"
 
-<<<<<<< HEAD
 #define LIBAVDEVICE_VERSION_MAJOR 52
-#define LIBAVDEVICE_VERSION_MINOR  4
+#define LIBAVDEVICE_VERSION_MINOR  5
 #define LIBAVDEVICE_VERSION_MICRO  0
-=======
-#define LIBAVDEVICE_VERSION_MAJOR 53
-#define LIBAVDEVICE_VERSION_MINOR  1
-#define LIBAVDEVICE_VERSION_MICRO  1
->>>>>>> 7a02527b
 
 #define LIBAVDEVICE_VERSION_INT AV_VERSION_INT(LIBAVDEVICE_VERSION_MAJOR, \
                                                LIBAVDEVICE_VERSION_MINOR, \
