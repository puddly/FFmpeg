MAIN_MAKEFILE=1
include config.mak

vpath %.c    $(SRC_PATH)
vpath %.cpp  $(SRC_PATH)
vpath %.h    $(SRC_PATH)
vpath %.m    $(SRC_PATH)
vpath %.S    $(SRC_PATH)
vpath %.asm  $(SRC_PATH)
vpath %.rc   $(SRC_PATH)
vpath %.v    $(SRC_PATH)
vpath %.texi $(SRC_PATH)
vpath %/fate_config.sh.template $(SRC_PATH)

AVPROGS-$(CONFIG_FFMPEG)   += ffmpeg
AVPROGS-$(CONFIG_FFPLAY)   += ffplay
AVPROGS-$(CONFIG_FFPROBE)  += ffprobe
AVPROGS-$(CONFIG_FFSERVER) += ffserver

AVPROGS    := $(AVPROGS-yes:%=%$(PROGSSUF)$(EXESUF))
INSTPROGS   = $(AVPROGS-yes:%=%$(PROGSSUF)$(EXESUF))
PROGS      += $(AVPROGS)

AVBASENAMES  = ffmpeg ffplay ffprobe ffserver
ALLAVPROGS   = $(AVBASENAMES:%=%$(PROGSSUF)$(EXESUF))
ALLAVPROGS_G = $(AVBASENAMES:%=%$(PROGSSUF)_g$(EXESUF))

$(foreach prog,$(AVBASENAMES),$(eval OBJS-$(prog) += cmdutils.o))
$(foreach prog,$(AVBASENAMES),$(eval OBJS-$(prog)-$(CONFIG_OPENCL) += cmdutils_opencl.o))

<<<<<<< HEAD
OBJS-ffmpeg                   += ffmpeg_opt.o ffmpeg_filter.o
OBJS-ffmpeg-$(HAVE_VDPAU_X11) += ffmpeg_vdpau.o
OBJS-ffmpeg-$(HAVE_DXVA2_LIB) += ffmpeg_dxva2.o
=======
OBJS-avconv                   += avconv_opt.o avconv_filter.o
OBJS-avconv-$(HAVE_VDPAU_X11) += avconv_vdpau.o
OBJS-avconv-$(HAVE_DXVA2_LIB) += avconv_dxva2.o
OBJS-avconv-$(CONFIG_VDA)     += avconv_vda.o
>>>>>>> 1839fafa

TESTTOOLS   = audiogen videogen rotozoom tiny_psnr tiny_ssim base64
HOSTPROGS  := $(TESTTOOLS:%=tests/%) doc/print_options
TOOLS       = qt-faststart trasher uncoded_frame
TOOLS-$(CONFIG_ZLIB) += cws2fws

FFLIBS-$(CONFIG_AVDEVICE) += avdevice
FFLIBS-$(CONFIG_AVFILTER) += avfilter
FFLIBS-$(CONFIG_AVFORMAT) += avformat
FFLIBS-$(CONFIG_AVRESAMPLE) += avresample
FFLIBS-$(CONFIG_AVCODEC)  += avcodec
FFLIBS-$(CONFIG_POSTPROC) += postproc
FFLIBS-$(CONFIG_SWRESAMPLE)+= swresample
FFLIBS-$(CONFIG_SWSCALE)  += swscale

FFLIBS := avutil

DATA_FILES := $(wildcard $(SRC_PATH)/presets/*.ffpreset) $(SRC_PATH)/doc/ffprobe.xsd
EXAMPLES_FILES := $(wildcard $(SRC_PATH)/doc/examples/*.c) $(SRC_PATH)/doc/examples/Makefile $(SRC_PATH)/doc/examples/README

SKIPHEADERS = cmdutils_common_opts.h compat/w32pthreads.h

include $(SRC_PATH)/common.mak

FF_EXTRALIBS := $(FFEXTRALIBS)
FF_DEP_LIBS  := $(DEP_LIBS)

all: $(AVPROGS)

$(TOOLS): %$(EXESUF): %.o $(EXEOBJS)
	$(LD) $(LDFLAGS) $(LD_O) $^ $(ELIBS)

tools/cws2fws$(EXESUF): ELIBS = $(ZLIB)
tools/uncoded_frame$(EXESUF): $(FF_DEP_LIBS)
tools/uncoded_frame$(EXESUF): ELIBS = $(FF_EXTRALIBS)

config.h: .config
.config: $(wildcard $(FFLIBS:%=$(SRC_PATH)/lib%/all*.c))
	@-tput bold 2>/dev/null
	@-printf '\nWARNING: $(?F) newer than config.h, rerun configure\n\n'
	@-tput sgr0 2>/dev/null

SUBDIR_VARS := CLEANFILES EXAMPLES FFLIBS HOSTPROGS TESTPROGS TOOLS      \
               HEADERS ARCH_HEADERS BUILT_HEADERS SKIPHEADERS            \
               ARMV5TE-OBJS ARMV6-OBJS ARMV8-OBJS VFP-OBJS NEON-OBJS     \
               ALTIVEC-OBJS MMX-OBJS YASM-OBJS                           \
               MIPSFPU-OBJS MIPSDSPR2-OBJS MIPSDSPR1-OBJS MIPS32R2-OBJS  \
               OBJS SLIBOBJS HOSTOBJS TESTOBJS

define RESET
$(1) :=
$(1)-yes :=
endef

define DOSUBDIR
$(foreach V,$(SUBDIR_VARS),$(eval $(call RESET,$(V))))
SUBDIR := $(1)/
include $(SRC_PATH)/$(1)/Makefile
-include $(SRC_PATH)/$(1)/$(ARCH)/Makefile
include $(SRC_PATH)/library.mak
endef

$(foreach D,$(FFLIBS),$(eval $(call DOSUBDIR,lib$(D))))

include $(SRC_PATH)/doc/Makefile

define DOPROG
OBJS-$(1) += $(1).o $(EXEOBJS) $(OBJS-$(1)-yes)
$(1)$(PROGSSUF)_g$(EXESUF): $$(OBJS-$(1))
$$(OBJS-$(1)): CFLAGS  += $(CFLAGS-$(1))
$(1)$(PROGSSUF)_g$(EXESUF): LDFLAGS += $(LDFLAGS-$(1))
$(1)$(PROGSSUF)_g$(EXESUF): FF_EXTRALIBS += $(LIBS-$(1))
-include $$(OBJS-$(1):.o=.d)
endef

$(foreach P,$(PROGS),$(eval $(call DOPROG,$(P:$(PROGSSUF)$(EXESUF)=))))

ffprobe.o cmdutils.o : libavutil/ffversion.h

$(PROGS): %$(PROGSSUF)$(EXESUF): %$(PROGSSUF)_g$(EXESUF)
	$(CP) $< $@
	$(STRIP) $@

%$(PROGSSUF)_g$(EXESUF): %.o $(FF_DEP_LIBS)
	$(LD) $(LDFLAGS) $(LD_O) $(OBJS-$*) $(FF_EXTRALIBS)

OBJDIRS += tools

-include $(wildcard tools/*.d)

VERSION_SH  = $(SRC_PATH)/version.sh
GIT_LOG     = $(SRC_PATH)/.git/logs/HEAD

.version: $(wildcard $(GIT_LOG)) $(VERSION_SH) config.mak
.version: M=@

libavutil/ffversion.h .version:
	$(M)$(VERSION_SH) $(SRC_PATH) libavutil/ffversion.h $(EXTRA_VERSION)
	$(Q)touch .version

# force version.sh to run whenever version might have changed
-include .version

ifdef AVPROGS
install: install-progs install-data
endif

install: install-libs install-headers

install-libs: install-libs-yes

install-progs-yes:
install-progs-$(CONFIG_SHARED): install-libs

install-progs: install-progs-yes $(AVPROGS)
	$(Q)mkdir -p "$(BINDIR)"
	$(INSTALL) -c -m 755 $(INSTPROGS) "$(BINDIR)"

install-data: $(DATA_FILES) $(EXAMPLES_FILES)
	$(Q)mkdir -p "$(DATADIR)/examples"
	$(INSTALL) -m 644 $(DATA_FILES) "$(DATADIR)"
	$(INSTALL) -m 644 $(EXAMPLES_FILES) "$(DATADIR)/examples"

uninstall: uninstall-libs uninstall-headers uninstall-progs uninstall-data

uninstall-progs:
	$(RM) $(addprefix "$(BINDIR)/", $(ALLAVPROGS))

uninstall-data:
	$(RM) -r "$(DATADIR)"

clean::
	$(RM) $(ALLAVPROGS) $(ALLAVPROGS_G)
	$(RM) $(CLEANSUFFIXES)
	$(RM) $(CLEANSUFFIXES:%=tools/%)
	$(RM) -r coverage-html
	$(RM) -rf coverage.info lcov

distclean::
	$(RM) $(DISTCLEANSUFFIXES)
	$(RM) config.* .config libavutil/avconfig.h .version version.h libavutil/ffversion.h libavcodec/codec_names.h

config:
	$(SRC_PATH)/configure $(value FFMPEG_CONFIGURATION)

check: all alltools examples testprogs fate

include $(SRC_PATH)/tests/Makefile

$(sort $(OBJDIRS)):
	$(Q)mkdir -p $@

# Dummy rule to stop make trying to rebuild removed or renamed headers
%.h:
	@:

# Disable suffix rules.  Most of the builtin rules are suffix rules,
# so this saves some time on slow systems.
.SUFFIXES:

.PHONY: all all-yes alltools check *clean config install*
.PHONY: testprogs uninstall*<|MERGE_RESOLUTION|>--- conflicted
+++ resolved
@@ -28,16 +28,10 @@
 $(foreach prog,$(AVBASENAMES),$(eval OBJS-$(prog) += cmdutils.o))
 $(foreach prog,$(AVBASENAMES),$(eval OBJS-$(prog)-$(CONFIG_OPENCL) += cmdutils_opencl.o))
 
-<<<<<<< HEAD
 OBJS-ffmpeg                   += ffmpeg_opt.o ffmpeg_filter.o
 OBJS-ffmpeg-$(HAVE_VDPAU_X11) += ffmpeg_vdpau.o
 OBJS-ffmpeg-$(HAVE_DXVA2_LIB) += ffmpeg_dxva2.o
-=======
-OBJS-avconv                   += avconv_opt.o avconv_filter.o
-OBJS-avconv-$(HAVE_VDPAU_X11) += avconv_vdpau.o
-OBJS-avconv-$(HAVE_DXVA2_LIB) += avconv_dxva2.o
-OBJS-avconv-$(CONFIG_VDA)     += avconv_vda.o
->>>>>>> 1839fafa
+OBJS-ffmpeg-$(CONFIG_VDA)     += ffmpeg_vda.o
 
 TESTTOOLS   = audiogen videogen rotozoom tiny_psnr tiny_ssim base64
 HOSTPROGS  := $(TESTTOOLS:%=tests/%) doc/print_options
