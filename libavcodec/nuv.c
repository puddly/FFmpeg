/*
 * NuppelVideo decoder
 * Copyright (c) 2006 Reimar Doeffinger
 *
 * This file is part of FFmpeg.
 *
 * FFmpeg is free software; you can redistribute it and/or
 * modify it under the terms of the GNU Lesser General Public
 * License as published by the Free Software Foundation; either
 * version 2.1 of the License, or (at your option) any later version.
 *
 * FFmpeg is distributed in the hope that it will be useful,
 * but WITHOUT ANY WARRANTY; without even the implied warranty of
 * MERCHANTABILITY or FITNESS FOR A PARTICULAR PURPOSE.  See the GNU
 * Lesser General Public License for more details.
 *
 * You should have received a copy of the GNU Lesser General Public
 * License along with FFmpeg; if not, write to the Free Software
 * Foundation, Inc., 51 Franklin Street, Fifth Floor, Boston, MA 02110-1301 USA
 */
#include <stdio.h>
#include <stdlib.h>
#include <limits.h>

#include "libavutil/bswap.h"
#include "libavutil/lzo.h"
#include "libavutil/imgutils.h"
#include "avcodec.h"
#include "dsputil.h"
#include "rtjpeg.h"

typedef struct {
    AVFrame pic;
    int codec_frameheader;
    int quality;
    int width, height;
    unsigned int decomp_size;
    unsigned char* decomp_buf;
    uint32_t lq[64], cq[64];
    RTJpegContext rtj;
    DSPContext dsp;
} NuvContext;

static const uint8_t fallback_lquant[] = {
    16,  11,  10,  16,  24,  40,  51,  61,
    12,  12,  14,  19,  26,  58,  60,  55,
    14,  13,  16,  24,  40,  57,  69,  56,
    14,  17,  22,  29,  51,  87,  80,  62,
    18,  22,  37,  56,  68, 109, 103,  77,
    24,  35,  55,  64,  81, 104, 113,  92,
    49,  64,  78,  87, 103, 121, 120, 101,
    72,  92,  95,  98, 112, 100, 103,  99
};

static const uint8_t fallback_cquant[] = {
    17, 18, 24, 47, 99, 99, 99, 99,
    18, 21, 26, 66, 99, 99, 99, 99,
    24, 26, 56, 99, 99, 99, 99, 99,
    47, 66, 99, 99, 99, 99, 99, 99,
    99, 99, 99, 99, 99, 99, 99, 99,
    99, 99, 99, 99, 99, 99, 99, 99,
    99, 99, 99, 99, 99, 99, 99, 99,
    99, 99, 99, 99, 99, 99, 99, 99
};

/**
 * \brief copy frame data from buffer to AVFrame, handling stride.
 * \param f destination AVFrame
 * \param src source buffer, does not use any line-stride
 * \param width width of the video frame
 * \param height height of the video frame
 */
static void copy_frame(AVFrame *f, const uint8_t *src,
                       int width, int height) {
    AVPicture pic;
    avpicture_fill(&pic, src, PIX_FMT_YUV420P, width, height);
    av_picture_copy((AVPicture *)f, &pic, PIX_FMT_YUV420P, width, height);
}

/**
 * \brief extract quantization tables from codec data into our context
 */
static int get_quant(AVCodecContext *avctx, NuvContext *c,
                     const uint8_t *buf, int size) {
    int i;
    if (size < 2 * 64 * 4) {
        av_log(avctx, AV_LOG_ERROR, "insufficient rtjpeg quant data\n");
        return -1;
    }
    for (i = 0; i < 64; i++, buf += 4)
        c->lq[i] = AV_RL32(buf);
    for (i = 0; i < 64; i++, buf += 4)
        c->cq[i] = AV_RL32(buf);
    return 0;
}

/**
 * \brief set quantization tables from a quality value
 */
static void get_quant_quality(NuvContext *c, int quality) {
    int i;
    quality = FFMAX(quality, 1);
    for (i = 0; i < 64; i++) {
        c->lq[i] = (fallback_lquant[i] << 7) / quality;
        c->cq[i] = (fallback_cquant[i] << 7) / quality;
    }
}

static int codec_reinit(AVCodecContext *avctx, int width, int height, int quality) {
    NuvContext *c = avctx->priv_data;
    width = (width + 1) & ~1;
    height = (height + 1) & ~1;
    if (quality >= 0)
        get_quant_quality(c, quality);
    if (width != c->width || height != c->height) {
        // also reserve space for a possible additional header
        int buf_size = 24 + height * width * 3 / 2 + AV_LZO_OUTPUT_PADDING;
        if (av_image_check_size(height, width, 0, avctx) < 0 ||
            buf_size > INT_MAX/8)
            return -1;
        avctx->width = c->width = width;
        avctx->height = c->height = height;
        av_fast_malloc(&c->decomp_buf, &c->decomp_size, buf_size);
        if (!c->decomp_buf) {
            av_log(avctx, AV_LOG_ERROR, "Can't allocate decompression buffer.\n");
            return AVERROR(ENOMEM);
        }
        rtjpeg_decode_init(&c->rtj, &c->dsp, c->width, c->height, c->lq, c->cq);
        return 1;
    } else if (quality != c->quality)
        rtjpeg_decode_init(&c->rtj, &c->dsp, c->width, c->height, c->lq, c->cq);
    return 0;
}

static int decode_frame(AVCodecContext *avctx, void *data, int *data_size,
                        AVPacket *avpkt) {
    const uint8_t *buf = avpkt->data;
    int buf_size = avpkt->size;
    NuvContext *c = avctx->priv_data;
    AVFrame *picture = data;
    int orig_size = buf_size;
    int keyframe;
    int size_change = 0;
    int result;
    enum {NUV_UNCOMPRESSED = '0', NUV_RTJPEG = '1',
          NUV_RTJPEG_IN_LZO = '2', NUV_LZO = '3',
          NUV_BLACK = 'N', NUV_COPY_LAST = 'L'} comptype;

    if (buf_size < 12) {
        av_log(avctx, AV_LOG_ERROR, "coded frame too small\n");
        return -1;
    }

    // codec data (rtjpeg quant tables)
    if (buf[0] == 'D' && buf[1] == 'R') {
        int ret;
        // skip rest of the frameheader.
        buf = &buf[12];
        buf_size -= 12;
        ret = get_quant(avctx, c, buf, buf_size);
        if (ret < 0)
            return ret;
        rtjpeg_decode_init(&c->rtj, &c->dsp, c->width, c->height, c->lq, c->cq);
        return orig_size;
    }

    if (buf[0] != 'V' || buf_size < 12) {
        av_log(avctx, AV_LOG_ERROR, "not a nuv video frame\n");
        return -1;
    }
    comptype = buf[1];
    switch (comptype) {
        case NUV_RTJPEG_IN_LZO:
        case NUV_RTJPEG:
            keyframe = !buf[2]; break;
        case NUV_COPY_LAST:
            keyframe = 0; break;
        default:
            keyframe = 1; break;
    }
retry:
    // skip rest of the frameheader.
    buf = &buf[12];
    buf_size -= 12;
    if (comptype == NUV_RTJPEG_IN_LZO || comptype == NUV_LZO) {
        int outlen = c->decomp_size - AV_LZO_OUTPUT_PADDING, inlen = buf_size;
        if (av_lzo1x_decode(c->decomp_buf, &outlen, buf, &inlen))
            av_log(avctx, AV_LOG_ERROR, "error during lzo decompression\n");
        buf = c->decomp_buf;
        buf_size = c->decomp_size - AV_LZO_OUTPUT_PADDING;
    }
    if (c->codec_frameheader) {
<<<<<<< HEAD
        int w, h, q, res;
        if (buf_size < 12) {
=======
        int w, h, q;
        if (buf_size < RTJPEG_HEADER_SIZE || buf[4] != RTJPEG_HEADER_SIZE ||
            buf[5] != RTJPEG_FILE_VERSION) {
>>>>>>> d6e250ab
            av_log(avctx, AV_LOG_ERROR, "invalid nuv video frame\n");
            return AVERROR_INVALIDDATA;
        }
        w = AV_RL16(&buf[6]);
        h = AV_RL16(&buf[8]);
        q = buf[10];
<<<<<<< HEAD
        res = codec_reinit(avctx, w, h, q);
        if (res < 0)
            return res;
        if (res) {
            buf = avpkt->data;
            buf_size = avpkt->size;
            size_change = 1;
            goto retry;
        }
        buf = &buf[12];
        buf_size -= 12;
=======
        if (!codec_reinit(avctx, w, h, q))
            return -1;
        buf = &buf[RTJPEG_HEADER_SIZE];
        buf_size -= RTJPEG_HEADER_SIZE;
>>>>>>> d6e250ab
    }

    if ((size_change || keyframe) && c->pic.data[0])
        avctx->release_buffer(avctx, &c->pic);
    c->pic.reference = 3;
    c->pic.buffer_hints = FF_BUFFER_HINTS_VALID | FF_BUFFER_HINTS_READABLE |
                          FF_BUFFER_HINTS_PRESERVE | FF_BUFFER_HINTS_REUSABLE;
    result = avctx->reget_buffer(avctx, &c->pic);
    if (result < 0) {
        av_log(avctx, AV_LOG_ERROR, "get_buffer() failed\n");
        return -1;
    }

    c->pic.pict_type = keyframe ? AV_PICTURE_TYPE_I : AV_PICTURE_TYPE_P;
    c->pic.key_frame = keyframe;
    // decompress/copy/whatever data
    switch (comptype) {
        case NUV_LZO:
        case NUV_UNCOMPRESSED: {
            int height = c->height;
            if (buf_size < c->width * height * 3 / 2) {
                av_log(avctx, AV_LOG_ERROR, "uncompressed frame too short\n");
                height = buf_size / c->width / 3 * 2;
            }
            copy_frame(&c->pic, buf, c->width, height);
            break;
        }
        case NUV_RTJPEG_IN_LZO:
        case NUV_RTJPEG: {
            rtjpeg_decode_frame_yuv420(&c->rtj, &c->pic, buf, buf_size);
            break;
        }
        case NUV_BLACK: {
            memset(c->pic.data[0], 0, c->width * c->height);
            memset(c->pic.data[1], 128, c->width * c->height / 4);
            memset(c->pic.data[2], 128, c->width * c->height / 4);
            break;
        }
        case NUV_COPY_LAST: {
            /* nothing more to do here */
            break;
        }
        default:
            av_log(avctx, AV_LOG_ERROR, "unknown compression\n");
            return -1;
    }

    *picture = c->pic;
    *data_size = sizeof(AVFrame);
    return orig_size;
}

static av_cold int decode_init(AVCodecContext *avctx) {
    NuvContext *c = avctx->priv_data;
    avctx->pix_fmt = PIX_FMT_YUV420P;
    c->pic.data[0] = NULL;
    c->decomp_buf = NULL;
    c->quality = -1;
    c->width = 0;
    c->height = 0;
    c->codec_frameheader = avctx->codec_tag == MKTAG('R', 'J', 'P', 'G');
    if (avctx->extradata_size)
        get_quant(avctx, c, avctx->extradata, avctx->extradata_size);
    dsputil_init(&c->dsp, avctx);
    if (codec_reinit(avctx, avctx->width, avctx->height, -1) < 0)
        return 1;
    return 0;
}

static av_cold int decode_end(AVCodecContext *avctx) {
    NuvContext *c = avctx->priv_data;
    av_freep(&c->decomp_buf);
    if (c->pic.data[0])
        avctx->release_buffer(avctx, &c->pic);
    return 0;
}

AVCodec ff_nuv_decoder = {
    "nuv",
    AVMEDIA_TYPE_VIDEO,
    CODEC_ID_NUV,
    sizeof(NuvContext),
    decode_init,
    NULL,
    decode_end,
    decode_frame,
    CODEC_CAP_DR1,
    .long_name = NULL_IF_CONFIG_SMALL("NuppelVideo/RTJPEG"),
};
<|MERGE_RESOLUTION|>--- conflicted
+++ resolved
@@ -190,21 +190,15 @@
         buf_size = c->decomp_size - AV_LZO_OUTPUT_PADDING;
     }
     if (c->codec_frameheader) {
-<<<<<<< HEAD
         int w, h, q, res;
-        if (buf_size < 12) {
-=======
-        int w, h, q;
         if (buf_size < RTJPEG_HEADER_SIZE || buf[4] != RTJPEG_HEADER_SIZE ||
             buf[5] != RTJPEG_FILE_VERSION) {
->>>>>>> d6e250ab
             av_log(avctx, AV_LOG_ERROR, "invalid nuv video frame\n");
             return AVERROR_INVALIDDATA;
         }
         w = AV_RL16(&buf[6]);
         h = AV_RL16(&buf[8]);
         q = buf[10];
-<<<<<<< HEAD
         res = codec_reinit(avctx, w, h, q);
         if (res < 0)
             return res;
@@ -214,14 +208,8 @@
             size_change = 1;
             goto retry;
         }
-        buf = &buf[12];
-        buf_size -= 12;
-=======
-        if (!codec_reinit(avctx, w, h, q))
-            return -1;
         buf = &buf[RTJPEG_HEADER_SIZE];
         buf_size -= RTJPEG_HEADER_SIZE;
->>>>>>> d6e250ab
     }
 
     if ((size_change || keyframe) && c->pic.data[0])
