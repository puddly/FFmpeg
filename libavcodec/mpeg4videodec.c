/*
 * MPEG4 decoder.
 * Copyright (c) 2000,2001 Fabrice Bellard
 * Copyright (c) 2002-2010 Michael Niedermayer <michaelni@gmx.at>
 *
 * This file is part of FFmpeg.
 *
 * FFmpeg is free software; you can redistribute it and/or
 * modify it under the terms of the GNU Lesser General Public
 * License as published by the Free Software Foundation; either
 * version 2.1 of the License, or (at your option) any later version.
 *
 * FFmpeg is distributed in the hope that it will be useful,
 * but WITHOUT ANY WARRANTY; without even the implied warranty of
 * MERCHANTABILITY or FITNESS FOR A PARTICULAR PURPOSE.  See the GNU
 * Lesser General Public License for more details.
 *
 * You should have received a copy of the GNU Lesser General Public
 * License along with FFmpeg; if not, write to the Free Software
 * Foundation, Inc., 51 Franklin Street, Fifth Floor, Boston, MA 02110-1301 USA
 */

#define UNCHECKED_BITSTREAM_READER 1

#include "libavutil/opt.h"
#include "error_resilience.h"
#include "idctdsp.h"
#include "internal.h"
#include "mpegutils.h"
#include "mpegvideo.h"
#include "mpeg4video.h"
#include "h263.h"
#include "thread.h"
#include "xvididct.h"

/* The defines below define the number of bits that are read at once for
 * reading vlc values. Changing these may improve speed and data cache needs
 * be aware though that decreasing them may need the number of stages that is
 * passed to get_vlc* to be increased. */
#define SPRITE_TRAJ_VLC_BITS 6
#define DC_VLC_BITS 9
#define MB_TYPE_B_VLC_BITS 4

static VLC dc_lum, dc_chrom;
static VLC sprite_trajectory;
static VLC mb_type_b_vlc;

static const int mb_type_b_map[4] = {
    MB_TYPE_DIRECT2 | MB_TYPE_L0L1,
    MB_TYPE_L0L1    | MB_TYPE_16x16,
    MB_TYPE_L1      | MB_TYPE_16x16,
    MB_TYPE_L0      | MB_TYPE_16x16,
};

/**
 * Predict the ac.
 * @param n block index (0-3 are luma, 4-5 are chroma)
 * @param dir the ac prediction direction
 */
void ff_mpeg4_pred_ac(MpegEncContext *s, int16_t *block, int n, int dir)
{
    int i;
    int16_t *ac_val, *ac_val1;
    int8_t *const qscale_table = s->current_picture.qscale_table;

    /* find prediction */
    ac_val  = s->ac_val[0][0] + s->block_index[n] * 16;
    ac_val1 = ac_val;
    if (s->ac_pred) {
        if (dir == 0) {
            const int xy = s->mb_x - 1 + s->mb_y * s->mb_stride;
            /* left prediction */
            ac_val -= 16;

            if (s->mb_x == 0 || s->qscale == qscale_table[xy] ||
                n == 1 || n == 3) {
                /* same qscale */
                for (i = 1; i < 8; i++)
                    block[s->idsp.idct_permutation[i << 3]] += ac_val[i];
            } else {
                /* different qscale, we must rescale */
                for (i = 1; i < 8; i++)
                    block[s->idsp.idct_permutation[i << 3]] += ROUNDED_DIV(ac_val[i] * qscale_table[xy], s->qscale);
            }
        } else {
            const int xy = s->mb_x + s->mb_y * s->mb_stride - s->mb_stride;
            /* top prediction */
            ac_val -= 16 * s->block_wrap[n];

            if (s->mb_y == 0 || s->qscale == qscale_table[xy] ||
                n == 2 || n == 3) {
                /* same qscale */
                for (i = 1; i < 8; i++)
                    block[s->idsp.idct_permutation[i]] += ac_val[i + 8];
            } else {
                /* different qscale, we must rescale */
                for (i = 1; i < 8; i++)
                    block[s->idsp.idct_permutation[i]] += ROUNDED_DIV(ac_val[i + 8] * qscale_table[xy], s->qscale);
            }
        }
    }
    /* left copy */
    for (i = 1; i < 8; i++)
        ac_val1[i] = block[s->idsp.idct_permutation[i << 3]];

    /* top copy */
    for (i = 1; i < 8; i++)
        ac_val1[8 + i] = block[s->idsp.idct_permutation[i]];
}

/**
 * check if the next stuff is a resync marker or the end.
 * @return 0 if not
 */
static inline int mpeg4_is_resync(Mpeg4DecContext *ctx)
{
    MpegEncContext *s = &ctx->m;
    int bits_count = get_bits_count(&s->gb);
    int v          = show_bits(&s->gb, 16);

    if (s->workaround_bugs & FF_BUG_NO_PADDING && !ctx->resync_marker)
        return 0;

    while (v <= 0xFF) {
        if (s->pict_type == AV_PICTURE_TYPE_B ||
            (v >> (8 - s->pict_type) != 1) || s->partitioned_frame)
            break;
        skip_bits(&s->gb, 8 + s->pict_type);
        bits_count += 8 + s->pict_type;
        v = show_bits(&s->gb, 16);
    }

    if (bits_count + 8 >= s->gb.size_in_bits) {
        v >>= 8;
        v  |= 0x7F >> (7 - (bits_count & 7));

        if (v == 0x7F)
            return s->mb_num;
    } else {
        if (v == ff_mpeg4_resync_prefix[bits_count & 7]) {
            int len, mb_num;
            int mb_num_bits = av_log2(s->mb_num - 1) + 1;
            GetBitContext gb = s->gb;

            skip_bits(&s->gb, 1);
            align_get_bits(&s->gb);

            for (len = 0; len < 32; len++)
                if (get_bits1(&s->gb))
                    break;

            mb_num = get_bits(&s->gb, mb_num_bits);
            if (!mb_num || mb_num > s->mb_num || get_bits_count(&s->gb)+6 > s->gb.size_in_bits)
                mb_num= -1;

            s->gb = gb;

            if (len >= ff_mpeg4_get_video_packet_prefix_length(s))
                return mb_num;
        }
    }
    return 0;
}

static int mpeg4_decode_sprite_trajectory(Mpeg4DecContext *ctx, GetBitContext *gb)
{
    MpegEncContext *s = &ctx->m;
    int a     = 2 << s->sprite_warping_accuracy;
    int rho   = 3  - s->sprite_warping_accuracy;
    int r     = 16 / a;
    int alpha = 0;
    int beta  = 0;
    int w     = s->width;
    int h     = s->height;
    int min_ab, i, w2, h2, w3, h3;
    int sprite_ref[4][2];
    int virtual_ref[2][2];

    // only true for rectangle shapes
    const int vop_ref[4][2] = { { 0, 0 },         { s->width, 0 },
                                { 0, s->height }, { s->width, s->height } };
    int d[4][2]             = { { 0, 0 }, { 0, 0 }, { 0, 0 }, { 0, 0 } };

    if (w <= 0 || h <= 0)
        return AVERROR_INVALIDDATA;

    for (i = 0; i < ctx->num_sprite_warping_points; i++) {
        int length;
        int x = 0, y = 0;

        length = get_vlc2(gb, sprite_trajectory.table, SPRITE_TRAJ_VLC_BITS, 3);
        if (length > 0)
            x = get_xbits(gb, length);

        if (!(ctx->divx_version == 500 && ctx->divx_build == 413))
            check_marker(gb, "before sprite_trajectory");

        length = get_vlc2(gb, sprite_trajectory.table, SPRITE_TRAJ_VLC_BITS, 3);
        if (length > 0)
            y = get_xbits(gb, length);

        check_marker(gb, "after sprite_trajectory");
        ctx->sprite_traj[i][0] = d[i][0] = x;
        ctx->sprite_traj[i][1] = d[i][1] = y;
    }
    for (; i < 4; i++)
        ctx->sprite_traj[i][0] = ctx->sprite_traj[i][1] = 0;

    while ((1 << alpha) < w)
        alpha++;
    while ((1 << beta) < h)
        beta++;  /* typo in the mpeg4 std for the definition of w' and h' */
    w2 = 1 << alpha;
    h2 = 1 << beta;

    // Note, the 4th point isn't used for GMC
    if (ctx->divx_version == 500 && ctx->divx_build == 413) {
        sprite_ref[0][0] = a * vop_ref[0][0] + d[0][0];
        sprite_ref[0][1] = a * vop_ref[0][1] + d[0][1];
        sprite_ref[1][0] = a * vop_ref[1][0] + d[0][0] + d[1][0];
        sprite_ref[1][1] = a * vop_ref[1][1] + d[0][1] + d[1][1];
        sprite_ref[2][0] = a * vop_ref[2][0] + d[0][0] + d[2][0];
        sprite_ref[2][1] = a * vop_ref[2][1] + d[0][1] + d[2][1];
    } else {
        sprite_ref[0][0] = (a >> 1) * (2 * vop_ref[0][0] + d[0][0]);
        sprite_ref[0][1] = (a >> 1) * (2 * vop_ref[0][1] + d[0][1]);
        sprite_ref[1][0] = (a >> 1) * (2 * vop_ref[1][0] + d[0][0] + d[1][0]);
        sprite_ref[1][1] = (a >> 1) * (2 * vop_ref[1][1] + d[0][1] + d[1][1]);
        sprite_ref[2][0] = (a >> 1) * (2 * vop_ref[2][0] + d[0][0] + d[2][0]);
        sprite_ref[2][1] = (a >> 1) * (2 * vop_ref[2][1] + d[0][1] + d[2][1]);
    }
    /* sprite_ref[3][0] = (a >> 1) * (2 * vop_ref[3][0] + d[0][0] + d[1][0] + d[2][0] + d[3][0]);
     * sprite_ref[3][1] = (a >> 1) * (2 * vop_ref[3][1] + d[0][1] + d[1][1] + d[2][1] + d[3][1]); */

    /* this is mostly identical to the mpeg4 std (and is totally unreadable
     * because of that...). Perhaps it should be reordered to be more readable.
     * The idea behind this virtual_ref mess is to be able to use shifts later
     * per pixel instead of divides so the distance between points is converted
     * from w&h based to w2&h2 based which are of the 2^x form. */
    virtual_ref[0][0] = 16 * (vop_ref[0][0] + w2) +
                         ROUNDED_DIV(((w - w2) *
                                      (r * sprite_ref[0][0] - 16 * vop_ref[0][0]) +
                                      w2 * (r * sprite_ref[1][0] - 16 * vop_ref[1][0])), w);
    virtual_ref[0][1] = 16 * vop_ref[0][1] +
                        ROUNDED_DIV(((w - w2) *
                                     (r * sprite_ref[0][1] - 16 * vop_ref[0][1]) +
                                     w2 * (r * sprite_ref[1][1] - 16 * vop_ref[1][1])), w);
    virtual_ref[1][0] = 16 * vop_ref[0][0] +
                        ROUNDED_DIV(((h - h2) * (r * sprite_ref[0][0] - 16 * vop_ref[0][0]) +
                                     h2 * (r * sprite_ref[2][0] - 16 * vop_ref[2][0])), h);
    virtual_ref[1][1] = 16 * (vop_ref[0][1] + h2) +
                        ROUNDED_DIV(((h - h2) * (r * sprite_ref[0][1] - 16 * vop_ref[0][1]) +
                                     h2 * (r * sprite_ref[2][1] - 16 * vop_ref[2][1])), h);

    switch (ctx->num_sprite_warping_points) {
    case 0:
        s->sprite_offset[0][0] =
        s->sprite_offset[0][1] =
        s->sprite_offset[1][0] =
        s->sprite_offset[1][1] = 0;
        s->sprite_delta[0][0]  = a;
        s->sprite_delta[0][1]  =
        s->sprite_delta[1][0]  = 0;
        s->sprite_delta[1][1]  = a;
        ctx->sprite_shift[0]   =
        ctx->sprite_shift[1]   = 0;
        break;
    case 1:     // GMC only
        s->sprite_offset[0][0] = sprite_ref[0][0] - a * vop_ref[0][0];
        s->sprite_offset[0][1] = sprite_ref[0][1] - a * vop_ref[0][1];
        s->sprite_offset[1][0] = ((sprite_ref[0][0] >> 1) | (sprite_ref[0][0] & 1)) -
                                 a * (vop_ref[0][0] / 2);
        s->sprite_offset[1][1] = ((sprite_ref[0][1] >> 1) | (sprite_ref[0][1] & 1)) -
                                 a * (vop_ref[0][1] / 2);
        s->sprite_delta[0][0]  = a;
        s->sprite_delta[0][1]  =
        s->sprite_delta[1][0]  = 0;
        s->sprite_delta[1][1]  = a;
        ctx->sprite_shift[0]   =
        ctx->sprite_shift[1]   = 0;
        break;
    case 2:
        s->sprite_offset[0][0] = (sprite_ref[0][0] << (alpha + rho)) +
                                 (-r * sprite_ref[0][0] + virtual_ref[0][0]) *
                                 (-vop_ref[0][0]) +
                                 (r * sprite_ref[0][1] - virtual_ref[0][1]) *
                                 (-vop_ref[0][1]) + (1 << (alpha + rho - 1));
        s->sprite_offset[0][1] = (sprite_ref[0][1] << (alpha + rho)) +
                                 (-r * sprite_ref[0][1] + virtual_ref[0][1]) *
                                 (-vop_ref[0][0]) +
                                 (-r * sprite_ref[0][0] + virtual_ref[0][0]) *
                                 (-vop_ref[0][1]) + (1 << (alpha + rho - 1));
        s->sprite_offset[1][0] = ((-r * sprite_ref[0][0] + virtual_ref[0][0]) *
                                  (-2 * vop_ref[0][0] + 1) +
                                  (r * sprite_ref[0][1] - virtual_ref[0][1]) *
                                  (-2 * vop_ref[0][1] + 1) + 2 * w2 * r *
                                  sprite_ref[0][0] - 16 * w2 + (1 << (alpha + rho + 1)));
        s->sprite_offset[1][1] = ((-r * sprite_ref[0][1] + virtual_ref[0][1]) *
                                  (-2 * vop_ref[0][0] + 1) +
                                  (-r * sprite_ref[0][0] + virtual_ref[0][0]) *
                                  (-2 * vop_ref[0][1] + 1) + 2 * w2 * r *
                                  sprite_ref[0][1] - 16 * w2 + (1 << (alpha + rho + 1)));
        s->sprite_delta[0][0] = (-r * sprite_ref[0][0] + virtual_ref[0][0]);
        s->sprite_delta[0][1] = (+r * sprite_ref[0][1] - virtual_ref[0][1]);
        s->sprite_delta[1][0] = (-r * sprite_ref[0][1] + virtual_ref[0][1]);
        s->sprite_delta[1][1] = (-r * sprite_ref[0][0] + virtual_ref[0][0]);

        ctx->sprite_shift[0]  = alpha + rho;
        ctx->sprite_shift[1]  = alpha + rho + 2;
        break;
    case 3:
        min_ab = FFMIN(alpha, beta);
        w3     = w2 >> min_ab;
        h3     = h2 >> min_ab;
        s->sprite_offset[0][0] = (sprite_ref[0][0] << (alpha + beta + rho - min_ab)) +
                                 (-r * sprite_ref[0][0] + virtual_ref[0][0]) *
                                 h3 * (-vop_ref[0][0]) +
                                 (-r * sprite_ref[0][0] + virtual_ref[1][0]) *
                                 w3 * (-vop_ref[0][1]) +
                                 (1 << (alpha + beta + rho - min_ab - 1));
        s->sprite_offset[0][1] = (sprite_ref[0][1] << (alpha + beta + rho - min_ab)) +
                                 (-r * sprite_ref[0][1] + virtual_ref[0][1]) *
                                 h3 * (-vop_ref[0][0]) +
                                 (-r * sprite_ref[0][1] + virtual_ref[1][1]) *
                                 w3 * (-vop_ref[0][1]) +
                                 (1 << (alpha + beta + rho - min_ab - 1));
        s->sprite_offset[1][0] = (-r * sprite_ref[0][0] + virtual_ref[0][0]) *
                                 h3 * (-2 * vop_ref[0][0] + 1) +
                                 (-r * sprite_ref[0][0] + virtual_ref[1][0]) *
                                 w3 * (-2 * vop_ref[0][1] + 1) + 2 * w2 * h3 *
                                 r * sprite_ref[0][0] - 16 * w2 * h3 +
                                 (1 << (alpha + beta + rho - min_ab + 1));
        s->sprite_offset[1][1] = (-r * sprite_ref[0][1] + virtual_ref[0][1]) *
                                 h3 * (-2 * vop_ref[0][0] + 1) +
                                 (-r * sprite_ref[0][1] + virtual_ref[1][1]) *
                                 w3 * (-2 * vop_ref[0][1] + 1) + 2 * w2 * h3 *
                                 r * sprite_ref[0][1] - 16 * w2 * h3 +
                                 (1 << (alpha + beta + rho - min_ab + 1));
        s->sprite_delta[0][0] = (-r * sprite_ref[0][0] + virtual_ref[0][0]) * h3;
        s->sprite_delta[0][1] = (-r * sprite_ref[0][0] + virtual_ref[1][0]) * w3;
        s->sprite_delta[1][0] = (-r * sprite_ref[0][1] + virtual_ref[0][1]) * h3;
        s->sprite_delta[1][1] = (-r * sprite_ref[0][1] + virtual_ref[1][1]) * w3;

        ctx->sprite_shift[0]  = alpha + beta + rho - min_ab;
        ctx->sprite_shift[1]  = alpha + beta + rho - min_ab + 2;
        break;
    }
    /* try to simplify the situation */
    if (s->sprite_delta[0][0] == a << ctx->sprite_shift[0] &&
        s->sprite_delta[0][1] == 0 &&
        s->sprite_delta[1][0] == 0 &&
        s->sprite_delta[1][1] == a << ctx->sprite_shift[0]) {
        s->sprite_offset[0][0] >>= ctx->sprite_shift[0];
        s->sprite_offset[0][1] >>= ctx->sprite_shift[0];
        s->sprite_offset[1][0] >>= ctx->sprite_shift[1];
        s->sprite_offset[1][1] >>= ctx->sprite_shift[1];
        s->sprite_delta[0][0] = a;
        s->sprite_delta[0][1] = 0;
        s->sprite_delta[1][0] = 0;
        s->sprite_delta[1][1] = a;
        ctx->sprite_shift[0] = 0;
        ctx->sprite_shift[1] = 0;
        s->real_sprite_warping_points = 1;
    } else {
        int shift_y = 16 - ctx->sprite_shift[0];
        int shift_c = 16 - ctx->sprite_shift[1];
        for (i = 0; i < 2; i++) {
            s->sprite_offset[0][i] <<= shift_y;
            s->sprite_offset[1][i] <<= shift_c;
            s->sprite_delta[0][i]  <<= shift_y;
            s->sprite_delta[1][i]  <<= shift_y;
            ctx->sprite_shift[i]     = 16;
        }
        s->real_sprite_warping_points = ctx->num_sprite_warping_points;
    }

    return 0;
}

static int decode_new_pred(Mpeg4DecContext *ctx, GetBitContext *gb) {
    int len = FFMIN(ctx->time_increment_bits + 3, 15);

    get_bits(gb, len);
    if (get_bits1(gb))
        get_bits(gb, len);
    check_marker(gb, "after new_pred");

    return 0;
}

/**
 * Decode the next video packet.
 * @return <0 if something went wrong
 */
int ff_mpeg4_decode_video_packet_header(Mpeg4DecContext *ctx)
{
    MpegEncContext *s = &ctx->m;

    int mb_num_bits      = av_log2(s->mb_num - 1) + 1;
    int header_extension = 0, mb_num, len;

    /* is there enough space left for a video packet + header */
    if (get_bits_count(&s->gb) > s->gb.size_in_bits - 20)
        return -1;

    for (len = 0; len < 32; len++)
        if (get_bits1(&s->gb))
            break;

    if (len != ff_mpeg4_get_video_packet_prefix_length(s)) {
        av_log(s->avctx, AV_LOG_ERROR, "marker does not match f_code\n");
        return -1;
    }

    if (ctx->shape != RECT_SHAPE) {
        header_extension = get_bits1(&s->gb);
        // FIXME more stuff here
    }

    mb_num = get_bits(&s->gb, mb_num_bits);
    if (mb_num >= s->mb_num) {
        av_log(s->avctx, AV_LOG_ERROR,
               "illegal mb_num in video packet (%d %d) \n", mb_num, s->mb_num);
        return -1;
    }

    s->mb_x = mb_num % s->mb_width;
    s->mb_y = mb_num / s->mb_width;

    if (ctx->shape != BIN_ONLY_SHAPE) {
        int qscale = get_bits(&s->gb, s->quant_precision);
        if (qscale)
            s->chroma_qscale = s->qscale = qscale;
    }

    if (ctx->shape == RECT_SHAPE)
        header_extension = get_bits1(&s->gb);

    if (header_extension) {
        int time_incr = 0;

        while (get_bits1(&s->gb) != 0)
            time_incr++;

        check_marker(&s->gb, "before time_increment in video packed header");
        skip_bits(&s->gb, ctx->time_increment_bits);      /* time_increment */
        check_marker(&s->gb, "before vop_coding_type in video packed header");

        skip_bits(&s->gb, 2); /* vop coding type */
        // FIXME not rect stuff here

        if (ctx->shape != BIN_ONLY_SHAPE) {
            skip_bits(&s->gb, 3); /* intra dc vlc threshold */
            // FIXME don't just ignore everything
            if (s->pict_type == AV_PICTURE_TYPE_S &&
                ctx->vol_sprite_usage == GMC_SPRITE) {
                if (mpeg4_decode_sprite_trajectory(ctx, &s->gb) < 0)
                    return AVERROR_INVALIDDATA;
                av_log(s->avctx, AV_LOG_ERROR, "untested\n");
            }

            // FIXME reduced res stuff here

            if (s->pict_type != AV_PICTURE_TYPE_I) {
                int f_code = get_bits(&s->gb, 3);       /* fcode_for */
                if (f_code == 0)
                    av_log(s->avctx, AV_LOG_ERROR,
                           "Error, video packet header damaged (f_code=0)\n");
            }
            if (s->pict_type == AV_PICTURE_TYPE_B) {
                int b_code = get_bits(&s->gb, 3);
                if (b_code == 0)
                    av_log(s->avctx, AV_LOG_ERROR,
                           "Error, video packet header damaged (b_code=0)\n");
            }
        }
    }
    if (ctx->new_pred)
        decode_new_pred(ctx, &s->gb);

    return 0;
}

/**
 * Get the average motion vector for a GMC MB.
 * @param n either 0 for the x component or 1 for y
 * @return the average MV for a GMC MB
 */
static inline int get_amv(Mpeg4DecContext *ctx, int n)
{
    MpegEncContext *s = &ctx->m;
    int x, y, mb_v, sum, dx, dy, shift;
    int len     = 1 << (s->f_code + 4);
    const int a = s->sprite_warping_accuracy;

    if (s->workaround_bugs & FF_BUG_AMV)
        len >>= s->quarter_sample;

    if (s->real_sprite_warping_points == 1) {
        if (ctx->divx_version == 500 && ctx->divx_build == 413)
            sum = s->sprite_offset[0][n] / (1 << (a - s->quarter_sample));
        else
            sum = RSHIFT(s->sprite_offset[0][n] << s->quarter_sample, a);
    } else {
        dx    = s->sprite_delta[n][0];
        dy    = s->sprite_delta[n][1];
        shift = ctx->sprite_shift[0];
        if (n)
            dy -= 1 << (shift + a + 1);
        else
            dx -= 1 << (shift + a + 1);
        mb_v = s->sprite_offset[0][n] + dx * s->mb_x * 16 + dy * s->mb_y * 16;

        sum = 0;
        for (y = 0; y < 16; y++) {
            int v;

            v = mb_v + dy * y;
            // FIXME optimize
            for (x = 0; x < 16; x++) {
                sum += v >> shift;
                v   += dx;
            }
        }
        sum = RSHIFT(sum, a + 8 - s->quarter_sample);
    }

    if (sum < -len)
        sum = -len;
    else if (sum >= len)
        sum = len - 1;

    return sum;
}

/**
 * Decode the dc value.
 * @param n block index (0-3 are luma, 4-5 are chroma)
 * @param dir_ptr the prediction direction will be stored here
 * @return the quantized dc
 */
static inline int mpeg4_decode_dc(MpegEncContext *s, int n, int *dir_ptr)
{
    int level, code;

    if (n < 4)
        code = get_vlc2(&s->gb, dc_lum.table, DC_VLC_BITS, 1);
    else
        code = get_vlc2(&s->gb, dc_chrom.table, DC_VLC_BITS, 1);

    if (code < 0 || code > 9 /* && s->nbit < 9 */) {
        av_log(s->avctx, AV_LOG_ERROR, "illegal dc vlc\n");
        return -1;
    }

    if (code == 0) {
        level = 0;
    } else {
        if (IS_3IV1) {
            if (code == 1)
                level = 2 * get_bits1(&s->gb) - 1;
            else {
                if (get_bits1(&s->gb))
                    level = get_bits(&s->gb, code - 1) + (1 << (code - 1));
                else
                    level = -get_bits(&s->gb, code - 1) - (1 << (code - 1));
            }
        } else {
            level = get_xbits(&s->gb, code);
        }

        if (code > 8) {
            if (get_bits1(&s->gb) == 0) { /* marker */
                if (s->avctx->err_recognition & (AV_EF_BITSTREAM|AV_EF_COMPLIANT)) {
                    av_log(s->avctx, AV_LOG_ERROR, "dc marker bit missing\n");
                    return -1;
                }
            }
        }
    }

    return ff_mpeg4_pred_dc(s, n, level, dir_ptr, 0);
}

/**
 * Decode first partition.
 * @return number of MBs decoded or <0 if an error occurred
 */
static int mpeg4_decode_partition_a(Mpeg4DecContext *ctx)
{
    MpegEncContext *s = &ctx->m;
    int mb_num = 0;
    static const int8_t quant_tab[4] = { -1, -2, 1, 2 };

    /* decode first partition */
    s->first_slice_line = 1;
    for (; s->mb_y < s->mb_height; s->mb_y++) {
        ff_init_block_index(s);
        for (; s->mb_x < s->mb_width; s->mb_x++) {
            const int xy = s->mb_x + s->mb_y * s->mb_stride;
            int cbpc;
            int dir = 0;

            mb_num++;
            ff_update_block_index(s);
            if (s->mb_x == s->resync_mb_x && s->mb_y == s->resync_mb_y + 1)
                s->first_slice_line = 0;

            if (s->pict_type == AV_PICTURE_TYPE_I) {
                int i;

                do {
                    if (show_bits_long(&s->gb, 19) == DC_MARKER)
                        return mb_num - 1;

                    cbpc = get_vlc2(&s->gb, ff_h263_intra_MCBPC_vlc.table, INTRA_MCBPC_VLC_BITS, 2);
                    if (cbpc < 0) {
                        av_log(s->avctx, AV_LOG_ERROR,
                               "mcbpc corrupted at %d %d\n", s->mb_x, s->mb_y);
                        return -1;
                    }
                } while (cbpc == 8);

                s->cbp_table[xy]               = cbpc & 3;
                s->current_picture.mb_type[xy] = MB_TYPE_INTRA;
                s->mb_intra                    = 1;

                if (cbpc & 4)
                    ff_set_qscale(s, s->qscale + quant_tab[get_bits(&s->gb, 2)]);

                s->current_picture.qscale_table[xy] = s->qscale;

                s->mbintra_table[xy] = 1;
                for (i = 0; i < 6; i++) {
                    int dc_pred_dir;
                    int dc = mpeg4_decode_dc(s, i, &dc_pred_dir);
                    if (dc < 0) {
                        av_log(s->avctx, AV_LOG_ERROR,
                               "DC corrupted at %d %d\n", s->mb_x, s->mb_y);
                        return -1;
                    }
                    dir <<= 1;
                    if (dc_pred_dir)
                        dir |= 1;
                }
                s->pred_dir_table[xy] = dir;
            } else { /* P/S_TYPE */
                int mx, my, pred_x, pred_y, bits;
                int16_t *const mot_val = s->current_picture.motion_val[0][s->block_index[0]];
                const int stride       = s->b8_stride * 2;

try_again:
                bits = show_bits(&s->gb, 17);
                if (bits == MOTION_MARKER)
                    return mb_num - 1;

                skip_bits1(&s->gb);
                if (bits & 0x10000) {
                    /* skip mb */
                    if (s->pict_type == AV_PICTURE_TYPE_S &&
                        ctx->vol_sprite_usage == GMC_SPRITE) {
                        s->current_picture.mb_type[xy] = MB_TYPE_SKIP  |
                                                         MB_TYPE_16x16 |
                                                         MB_TYPE_GMC   |
                                                         MB_TYPE_L0;
                        mx = get_amv(ctx, 0);
                        my = get_amv(ctx, 1);
                    } else {
                        s->current_picture.mb_type[xy] = MB_TYPE_SKIP  |
                                                         MB_TYPE_16x16 |
                                                         MB_TYPE_L0;
                        mx = my = 0;
                    }
                    mot_val[0]          =
                    mot_val[2]          =
                    mot_val[0 + stride] =
                    mot_val[2 + stride] = mx;
                    mot_val[1]          =
                    mot_val[3]          =
                    mot_val[1 + stride] =
                    mot_val[3 + stride] = my;

                    if (s->mbintra_table[xy])
                        ff_clean_intra_table_entries(s);
                    continue;
                }

                cbpc = get_vlc2(&s->gb, ff_h263_inter_MCBPC_vlc.table, INTER_MCBPC_VLC_BITS, 2);
                if (cbpc < 0) {
                    av_log(s->avctx, AV_LOG_ERROR,
                           "mcbpc corrupted at %d %d\n", s->mb_x, s->mb_y);
                    return -1;
                }
                if (cbpc == 20)
                    goto try_again;

                s->cbp_table[xy] = cbpc & (8 + 3);  // 8 is dquant

                s->mb_intra = ((cbpc & 4) != 0);

                if (s->mb_intra) {
                    s->current_picture.mb_type[xy] = MB_TYPE_INTRA;
                    s->mbintra_table[xy] = 1;
                    mot_val[0]          =
                    mot_val[2]          =
                    mot_val[0 + stride] =
                    mot_val[2 + stride] = 0;
                    mot_val[1]          =
                    mot_val[3]          =
                    mot_val[1 + stride] =
                    mot_val[3 + stride] = 0;
                } else {
                    if (s->mbintra_table[xy])
                        ff_clean_intra_table_entries(s);

                    if (s->pict_type == AV_PICTURE_TYPE_S &&
                        ctx->vol_sprite_usage == GMC_SPRITE &&
                        (cbpc & 16) == 0)
                        s->mcsel = get_bits1(&s->gb);
                    else
                        s->mcsel = 0;

                    if ((cbpc & 16) == 0) {
                        /* 16x16 motion prediction */

                        ff_h263_pred_motion(s, 0, 0, &pred_x, &pred_y);
                        if (!s->mcsel) {
                            mx = ff_h263_decode_motion(s, pred_x, s->f_code);
                            if (mx >= 0xffff)
                                return -1;

                            my = ff_h263_decode_motion(s, pred_y, s->f_code);
                            if (my >= 0xffff)
                                return -1;
                            s->current_picture.mb_type[xy] = MB_TYPE_16x16 |
                                                             MB_TYPE_L0;
                        } else {
                            mx = get_amv(ctx, 0);
                            my = get_amv(ctx, 1);
                            s->current_picture.mb_type[xy] = MB_TYPE_16x16 |
                                                             MB_TYPE_GMC   |
                                                             MB_TYPE_L0;
                        }

                        mot_val[0]          =
                        mot_val[2]          =
                        mot_val[0 + stride] =
                        mot_val[2 + stride] = mx;
                        mot_val[1]          =
                        mot_val[3]          =
                        mot_val[1 + stride] =
                        mot_val[3 + stride] = my;
                    } else {
                        int i;
                        s->current_picture.mb_type[xy] = MB_TYPE_8x8 |
                                                         MB_TYPE_L0;
                        for (i = 0; i < 4; i++) {
                            int16_t *mot_val = ff_h263_pred_motion(s, i, 0, &pred_x, &pred_y);
                            mx = ff_h263_decode_motion(s, pred_x, s->f_code);
                            if (mx >= 0xffff)
                                return -1;

                            my = ff_h263_decode_motion(s, pred_y, s->f_code);
                            if (my >= 0xffff)
                                return -1;
                            mot_val[0] = mx;
                            mot_val[1] = my;
                        }
                    }
                }
            }
        }
        s->mb_x = 0;
    }

    return mb_num;
}

/**
 * decode second partition.
 * @return <0 if an error occurred
 */
static int mpeg4_decode_partition_b(MpegEncContext *s, int mb_count)
{
    int mb_num = 0;
    static const int8_t quant_tab[4] = { -1, -2, 1, 2 };

    s->mb_x = s->resync_mb_x;
    s->first_slice_line = 1;
    for (s->mb_y = s->resync_mb_y; mb_num < mb_count; s->mb_y++) {
        ff_init_block_index(s);
        for (; mb_num < mb_count && s->mb_x < s->mb_width; s->mb_x++) {
            const int xy = s->mb_x + s->mb_y * s->mb_stride;

            mb_num++;
            ff_update_block_index(s);
            if (s->mb_x == s->resync_mb_x && s->mb_y == s->resync_mb_y + 1)
                s->first_slice_line = 0;

            if (s->pict_type == AV_PICTURE_TYPE_I) {
                int ac_pred = get_bits1(&s->gb);
                int cbpy    = get_vlc2(&s->gb, ff_h263_cbpy_vlc.table, CBPY_VLC_BITS, 1);
                if (cbpy < 0) {
                    av_log(s->avctx, AV_LOG_ERROR,
                           "cbpy corrupted at %d %d\n", s->mb_x, s->mb_y);
                    return -1;
                }

                s->cbp_table[xy]               |= cbpy << 2;
                s->current_picture.mb_type[xy] |= ac_pred * MB_TYPE_ACPRED;
            } else { /* P || S_TYPE */
                if (IS_INTRA(s->current_picture.mb_type[xy])) {
                    int i;
                    int dir     = 0;
                    int ac_pred = get_bits1(&s->gb);
                    int cbpy    = get_vlc2(&s->gb, ff_h263_cbpy_vlc.table, CBPY_VLC_BITS, 1);

                    if (cbpy < 0) {
                        av_log(s->avctx, AV_LOG_ERROR,
                               "I cbpy corrupted at %d %d\n", s->mb_x, s->mb_y);
                        return -1;
                    }

                    if (s->cbp_table[xy] & 8)
                        ff_set_qscale(s, s->qscale + quant_tab[get_bits(&s->gb, 2)]);
                    s->current_picture.qscale_table[xy] = s->qscale;

                    for (i = 0; i < 6; i++) {
                        int dc_pred_dir;
                        int dc = mpeg4_decode_dc(s, i, &dc_pred_dir);
                        if (dc < 0) {
                            av_log(s->avctx, AV_LOG_ERROR,
                                   "DC corrupted at %d %d\n", s->mb_x, s->mb_y);
                            return -1;
                        }
                        dir <<= 1;
                        if (dc_pred_dir)
                            dir |= 1;
                    }
                    s->cbp_table[xy]               &= 3;  // remove dquant
                    s->cbp_table[xy]               |= cbpy << 2;
                    s->current_picture.mb_type[xy] |= ac_pred * MB_TYPE_ACPRED;
                    s->pred_dir_table[xy]           = dir;
                } else if (IS_SKIP(s->current_picture.mb_type[xy])) {
                    s->current_picture.qscale_table[xy] = s->qscale;
                    s->cbp_table[xy]                    = 0;
                } else {
                    int cbpy = get_vlc2(&s->gb, ff_h263_cbpy_vlc.table, CBPY_VLC_BITS, 1);

                    if (cbpy < 0) {
                        av_log(s->avctx, AV_LOG_ERROR,
                               "P cbpy corrupted at %d %d\n", s->mb_x, s->mb_y);
                        return -1;
                    }

                    if (s->cbp_table[xy] & 8)
                        ff_set_qscale(s, s->qscale + quant_tab[get_bits(&s->gb, 2)]);
                    s->current_picture.qscale_table[xy] = s->qscale;

                    s->cbp_table[xy] &= 3;  // remove dquant
                    s->cbp_table[xy] |= (cbpy ^ 0xf) << 2;
                }
            }
        }
        if (mb_num >= mb_count)
            return 0;
        s->mb_x = 0;
    }
    return 0;
}

/**
 * Decode the first and second partition.
 * @return <0 if error (and sets error type in the error_status_table)
 */
int ff_mpeg4_decode_partitions(Mpeg4DecContext *ctx)
{
    MpegEncContext *s = &ctx->m;
    int mb_num;
    const int part_a_error = s->pict_type == AV_PICTURE_TYPE_I ? (ER_DC_ERROR | ER_MV_ERROR) : ER_MV_ERROR;
    const int part_a_end   = s->pict_type == AV_PICTURE_TYPE_I ? (ER_DC_END   | ER_MV_END)   : ER_MV_END;

    mb_num = mpeg4_decode_partition_a(ctx);
    if (mb_num < 0) {
        ff_er_add_slice(&s->er, s->resync_mb_x, s->resync_mb_y,
                        s->mb_x, s->mb_y, part_a_error);
        return -1;
    }

    if (s->resync_mb_x + s->resync_mb_y * s->mb_width + mb_num > s->mb_num) {
        av_log(s->avctx, AV_LOG_ERROR, "slice below monitor ...\n");
        ff_er_add_slice(&s->er, s->resync_mb_x, s->resync_mb_y,
                        s->mb_x, s->mb_y, part_a_error);
        return -1;
    }

    s->mb_num_left = mb_num;

    if (s->pict_type == AV_PICTURE_TYPE_I) {
        while (show_bits(&s->gb, 9) == 1)
            skip_bits(&s->gb, 9);
        if (get_bits_long(&s->gb, 19) != DC_MARKER) {
            av_log(s->avctx, AV_LOG_ERROR,
                   "marker missing after first I partition at %d %d\n",
                   s->mb_x, s->mb_y);
            return -1;
        }
    } else {
        while (show_bits(&s->gb, 10) == 1)
            skip_bits(&s->gb, 10);
        if (get_bits(&s->gb, 17) != MOTION_MARKER) {
            av_log(s->avctx, AV_LOG_ERROR,
                   "marker missing after first P partition at %d %d\n",
                   s->mb_x, s->mb_y);
            return -1;
        }
    }
    ff_er_add_slice(&s->er, s->resync_mb_x, s->resync_mb_y,
                    s->mb_x - 1, s->mb_y, part_a_end);

    if (mpeg4_decode_partition_b(s, mb_num) < 0) {
        if (s->pict_type == AV_PICTURE_TYPE_P)
            ff_er_add_slice(&s->er, s->resync_mb_x, s->resync_mb_y,
                            s->mb_x, s->mb_y, ER_DC_ERROR);
        return -1;
    } else {
        if (s->pict_type == AV_PICTURE_TYPE_P)
            ff_er_add_slice(&s->er, s->resync_mb_x, s->resync_mb_y,
                            s->mb_x - 1, s->mb_y, ER_DC_END);
    }

    return 0;
}

/**
 * Decode a block.
 * @return <0 if an error occurred
 */
static inline int mpeg4_decode_block(Mpeg4DecContext *ctx, int16_t *block,
                                     int n, int coded, int intra, int rvlc)
{
    MpegEncContext *s = &ctx->m;
    int level, i, last, run, qmul, qadd;
    int av_uninit(dc_pred_dir);
    RLTable *rl;
    RL_VLC_ELEM *rl_vlc;
    const uint8_t *scan_table;

    // Note intra & rvlc should be optimized away if this is inlined

    if (intra) {
        if (ctx->use_intra_dc_vlc) {
            /* DC coef */
            if (s->partitioned_frame) {
                level = s->dc_val[0][s->block_index[n]];
                if (n < 4)
                    level = FASTDIV((level + (s->y_dc_scale >> 1)), s->y_dc_scale);
                else
                    level = FASTDIV((level + (s->c_dc_scale >> 1)), s->c_dc_scale);
                dc_pred_dir = (s->pred_dir_table[s->mb_x + s->mb_y * s->mb_stride] << n) & 32;
            } else {
                level = mpeg4_decode_dc(s, n, &dc_pred_dir);
                if (level < 0)
                    return -1;
            }
            block[0] = level;
            i        = 0;
        } else {
            i = -1;
            ff_mpeg4_pred_dc(s, n, 0, &dc_pred_dir, 0);
        }
        if (!coded)
            goto not_coded;

        if (rvlc) {
            rl     = &ff_rvlc_rl_intra;
            rl_vlc = ff_rvlc_rl_intra.rl_vlc[0];
        } else {
            rl     = &ff_mpeg4_rl_intra;
            rl_vlc = ff_mpeg4_rl_intra.rl_vlc[0];
        }
        if (s->ac_pred) {
            if (dc_pred_dir == 0)
                scan_table = s->intra_v_scantable.permutated;  /* left */
            else
                scan_table = s->intra_h_scantable.permutated;  /* top */
        } else {
            scan_table = s->intra_scantable.permutated;
        }
        qmul = 1;
        qadd = 0;
    } else {
        i = -1;
        if (!coded) {
            s->block_last_index[n] = i;
            return 0;
        }
        if (rvlc)
            rl = &ff_rvlc_rl_inter;
        else
            rl = &ff_h263_rl_inter;

        scan_table = s->intra_scantable.permutated;

        if (s->mpeg_quant) {
            qmul = 1;
            qadd = 0;
            if (rvlc)
                rl_vlc = ff_rvlc_rl_inter.rl_vlc[0];
            else
                rl_vlc = ff_h263_rl_inter.rl_vlc[0];
        } else {
            qmul = s->qscale << 1;
            qadd = (s->qscale - 1) | 1;
            if (rvlc)
                rl_vlc = ff_rvlc_rl_inter.rl_vlc[s->qscale];
            else
                rl_vlc = ff_h263_rl_inter.rl_vlc[s->qscale];
        }
    }
    {
        OPEN_READER(re, &s->gb);
        for (;;) {
            UPDATE_CACHE(re, &s->gb);
            GET_RL_VLC(level, run, re, &s->gb, rl_vlc, TEX_VLC_BITS, 2, 0);
            if (level == 0) {
                /* escape */
                if (rvlc) {
                    if (SHOW_UBITS(re, &s->gb, 1) == 0) {
                        av_log(s->avctx, AV_LOG_ERROR,
                               "1. marker bit missing in rvlc esc\n");
                        return -1;
                    }
                    SKIP_CACHE(re, &s->gb, 1);

                    last = SHOW_UBITS(re, &s->gb, 1);
                    SKIP_CACHE(re, &s->gb, 1);
                    run = SHOW_UBITS(re, &s->gb, 6);
                    SKIP_COUNTER(re, &s->gb, 1 + 1 + 6);
                    UPDATE_CACHE(re, &s->gb);

                    if (SHOW_UBITS(re, &s->gb, 1) == 0) {
                        av_log(s->avctx, AV_LOG_ERROR,
                               "2. marker bit missing in rvlc esc\n");
                        return -1;
                    }
                    SKIP_CACHE(re, &s->gb, 1);

                    level = SHOW_UBITS(re, &s->gb, 11);
                    SKIP_CACHE(re, &s->gb, 11);

                    if (SHOW_UBITS(re, &s->gb, 5) != 0x10) {
                        av_log(s->avctx, AV_LOG_ERROR, "reverse esc missing\n");
                        return -1;
                    }
                    SKIP_CACHE(re, &s->gb, 5);

                    level = level * qmul + qadd;
                    level = (level ^ SHOW_SBITS(re, &s->gb, 1)) - SHOW_SBITS(re, &s->gb, 1);
                    SKIP_COUNTER(re, &s->gb, 1 + 11 + 5 + 1);

                    i += run + 1;
                    if (last)
                        i += 192;
                } else {
                    int cache;
                    cache = GET_CACHE(re, &s->gb);

                    if (IS_3IV1)
                        cache ^= 0xC0000000;

                    if (cache & 0x80000000) {
                        if (cache & 0x40000000) {
                            /* third escape */
                            SKIP_CACHE(re, &s->gb, 2);
                            last = SHOW_UBITS(re, &s->gb, 1);
                            SKIP_CACHE(re, &s->gb, 1);
                            run = SHOW_UBITS(re, &s->gb, 6);
                            SKIP_COUNTER(re, &s->gb, 2 + 1 + 6);
                            UPDATE_CACHE(re, &s->gb);

                            if (IS_3IV1) {
                                level = SHOW_SBITS(re, &s->gb, 12);
                                LAST_SKIP_BITS(re, &s->gb, 12);
                            } else {
                                if (SHOW_UBITS(re, &s->gb, 1) == 0) {
                                    av_log(s->avctx, AV_LOG_ERROR,
                                           "1. marker bit missing in 3. esc\n");
                                    if (!(s->avctx->err_recognition & AV_EF_IGNORE_ERR))
                                        return -1;
                                }
                                SKIP_CACHE(re, &s->gb, 1);

                                level = SHOW_SBITS(re, &s->gb, 12);
                                SKIP_CACHE(re, &s->gb, 12);

                                if (SHOW_UBITS(re, &s->gb, 1) == 0) {
                                    av_log(s->avctx, AV_LOG_ERROR,
                                           "2. marker bit missing in 3. esc\n");
                                    if (!(s->avctx->err_recognition & AV_EF_IGNORE_ERR))
                                        return -1;
                                }

                                SKIP_COUNTER(re, &s->gb, 1 + 12 + 1);
                            }

#if 0
                            if (s->error_recognition >= FF_ER_COMPLIANT) {
                                const int abs_level= FFABS(level);
                                if (abs_level<=MAX_LEVEL && run<=MAX_RUN) {
                                    const int run1= run - rl->max_run[last][abs_level] - 1;
                                    if (abs_level <= rl->max_level[last][run]) {
                                        av_log(s->avctx, AV_LOG_ERROR, "illegal 3. esc, vlc encoding possible\n");
                                        return -1;
                                    }
                                    if (s->error_recognition > FF_ER_COMPLIANT) {
                                        if (abs_level <= rl->max_level[last][run]*2) {
                                            av_log(s->avctx, AV_LOG_ERROR, "illegal 3. esc, esc 1 encoding possible\n");
                                            return -1;
                                        }
                                        if (run1 >= 0 && abs_level <= rl->max_level[last][run1]) {
                                            av_log(s->avctx, AV_LOG_ERROR, "illegal 3. esc, esc 2 encoding possible\n");
                                            return -1;
                                        }
                                    }
                                }
                            }
#endif
                            if (level > 0)
                                level = level * qmul + qadd;
                            else
                                level = level * qmul - qadd;

                            if ((unsigned)(level + 2048) > 4095) {
                                if (s->avctx->err_recognition & (AV_EF_BITSTREAM|AV_EF_AGGRESSIVE)) {
                                    if (level > 2560 || level < -2560) {
                                        av_log(s->avctx, AV_LOG_ERROR,
                                               "|level| overflow in 3. esc, qp=%d\n",
                                               s->qscale);
                                        return -1;
                                    }
                                }
                                level = level < 0 ? -2048 : 2047;
                            }

                            i += run + 1;
                            if (last)
                                i += 192;
                        } else {
                            /* second escape */
                            SKIP_BITS(re, &s->gb, 2);
                            GET_RL_VLC(level, run, re, &s->gb, rl_vlc, TEX_VLC_BITS, 2, 1);
                            i    += run + rl->max_run[run >> 7][level / qmul] + 1;  // FIXME opt indexing
                            level = (level ^ SHOW_SBITS(re, &s->gb, 1)) - SHOW_SBITS(re, &s->gb, 1);
                            LAST_SKIP_BITS(re, &s->gb, 1);
                        }
                    } else {
                        /* first escape */
                        SKIP_BITS(re, &s->gb, 1);
                        GET_RL_VLC(level, run, re, &s->gb, rl_vlc, TEX_VLC_BITS, 2, 1);
                        i    += run;
                        level = level + rl->max_level[run >> 7][(run - 1) & 63] * qmul;  // FIXME opt indexing
                        level = (level ^ SHOW_SBITS(re, &s->gb, 1)) - SHOW_SBITS(re, &s->gb, 1);
                        LAST_SKIP_BITS(re, &s->gb, 1);
                    }
                }
            } else {
                i    += run;
                level = (level ^ SHOW_SBITS(re, &s->gb, 1)) - SHOW_SBITS(re, &s->gb, 1);
                LAST_SKIP_BITS(re, &s->gb, 1);
            }
            ff_tlog(s->avctx, "dct[%d][%d] = %- 4d end?:%d\n", scan_table[i&63]&7, scan_table[i&63] >> 3, level, i>62);
            if (i > 62) {
                i -= 192;
                if (i & (~63)) {
                    av_log(s->avctx, AV_LOG_ERROR,
                           "ac-tex damaged at %d %d\n", s->mb_x, s->mb_y);
                    return -1;
                }

                block[scan_table[i]] = level;
                break;
            }

            block[scan_table[i]] = level;
        }
        CLOSE_READER(re, &s->gb);
    }

not_coded:
    if (intra) {
        if (!ctx->use_intra_dc_vlc) {
            block[0] = ff_mpeg4_pred_dc(s, n, block[0], &dc_pred_dir, 0);

            i -= i >> 31;  // if (i == -1) i = 0;
        }

        ff_mpeg4_pred_ac(s, block, n, dc_pred_dir);
        if (s->ac_pred)
            i = 63;  // FIXME not optimal
    }
    s->block_last_index[n] = i;
    return 0;
}

/**
 * decode partition C of one MB.
 * @return <0 if an error occurred
 */
static int mpeg4_decode_partitioned_mb(MpegEncContext *s, int16_t block[6][64])
{
    Mpeg4DecContext *ctx = (Mpeg4DecContext *)s;
    int cbp, mb_type;
    const int xy = s->mb_x + s->mb_y * s->mb_stride;

    mb_type = s->current_picture.mb_type[xy];
    cbp     = s->cbp_table[xy];

    ctx->use_intra_dc_vlc = s->qscale < ctx->intra_dc_threshold;

    if (s->current_picture.qscale_table[xy] != s->qscale)
        ff_set_qscale(s, s->current_picture.qscale_table[xy]);

    if (s->pict_type == AV_PICTURE_TYPE_P ||
        s->pict_type == AV_PICTURE_TYPE_S) {
        int i;
        for (i = 0; i < 4; i++) {
            s->mv[0][i][0] = s->current_picture.motion_val[0][s->block_index[i]][0];
            s->mv[0][i][1] = s->current_picture.motion_val[0][s->block_index[i]][1];
        }
        s->mb_intra = IS_INTRA(mb_type);

        if (IS_SKIP(mb_type)) {
            /* skip mb */
            for (i = 0; i < 6; i++)
                s->block_last_index[i] = -1;
            s->mv_dir  = MV_DIR_FORWARD;
            s->mv_type = MV_TYPE_16X16;
            if (s->pict_type == AV_PICTURE_TYPE_S
                && ctx->vol_sprite_usage == GMC_SPRITE) {
                s->mcsel      = 1;
                s->mb_skipped = 0;
            } else {
                s->mcsel      = 0;
                s->mb_skipped = 1;
            }
        } else if (s->mb_intra) {
            s->ac_pred = IS_ACPRED(s->current_picture.mb_type[xy]);
        } else if (!s->mb_intra) {
            // s->mcsel = 0;  // FIXME do we need to init that?

            s->mv_dir = MV_DIR_FORWARD;
            if (IS_8X8(mb_type)) {
                s->mv_type = MV_TYPE_8X8;
            } else {
                s->mv_type = MV_TYPE_16X16;
            }
        }
    } else { /* I-Frame */
        s->mb_intra = 1;
        s->ac_pred  = IS_ACPRED(s->current_picture.mb_type[xy]);
    }

    if (!IS_SKIP(mb_type)) {
        int i;
        s->bdsp.clear_blocks(s->block[0]);
        /* decode each block */
        for (i = 0; i < 6; i++) {
            if (mpeg4_decode_block(ctx, block[i], i, cbp & 32, s->mb_intra, ctx->rvlc) < 0) {
                av_log(s->avctx, AV_LOG_ERROR,
                       "texture corrupted at %d %d %d\n",
                       s->mb_x, s->mb_y, s->mb_intra);
                return -1;
            }
            cbp += cbp;
        }
    }

    /* per-MB end of slice check */
    if (--s->mb_num_left <= 0) {
        if (mpeg4_is_resync(ctx))
            return SLICE_END;
        else
            return SLICE_NOEND;
    } else {
        if (mpeg4_is_resync(ctx)) {
            const int delta = s->mb_x + 1 == s->mb_width ? 2 : 1;
            if (s->cbp_table[xy + delta])
                return SLICE_END;
        }
        return SLICE_OK;
    }
}

static int mpeg4_decode_mb(MpegEncContext *s, int16_t block[6][64])
{
    Mpeg4DecContext *ctx = (Mpeg4DecContext *)s;
    int cbpc, cbpy, i, cbp, pred_x, pred_y, mx, my, dquant;
    int16_t *mot_val;
    static int8_t quant_tab[4] = { -1, -2, 1, 2 };
    const int xy = s->mb_x + s->mb_y * s->mb_stride;

    av_assert2(s->h263_pred);

    if (s->pict_type == AV_PICTURE_TYPE_P ||
        s->pict_type == AV_PICTURE_TYPE_S) {
        do {
            if (get_bits1(&s->gb)) {
                /* skip mb */
                s->mb_intra = 0;
                for (i = 0; i < 6; i++)
                    s->block_last_index[i] = -1;
                s->mv_dir  = MV_DIR_FORWARD;
                s->mv_type = MV_TYPE_16X16;
                if (s->pict_type == AV_PICTURE_TYPE_S &&
                    ctx->vol_sprite_usage == GMC_SPRITE) {
                    s->current_picture.mb_type[xy] = MB_TYPE_SKIP  |
                                                     MB_TYPE_GMC   |
                                                     MB_TYPE_16x16 |
                                                     MB_TYPE_L0;
                    s->mcsel       = 1;
                    s->mv[0][0][0] = get_amv(ctx, 0);
                    s->mv[0][0][1] = get_amv(ctx, 1);
                    s->mb_skipped  = 0;
                } else {
                    s->current_picture.mb_type[xy] = MB_TYPE_SKIP  |
                                                     MB_TYPE_16x16 |
                                                     MB_TYPE_L0;
                    s->mcsel       = 0;
                    s->mv[0][0][0] = 0;
                    s->mv[0][0][1] = 0;
                    s->mb_skipped  = 1;
                }
                goto end;
            }
            cbpc = get_vlc2(&s->gb, ff_h263_inter_MCBPC_vlc.table, INTER_MCBPC_VLC_BITS, 2);
            if (cbpc < 0) {
                av_log(s->avctx, AV_LOG_ERROR,
                       "mcbpc damaged at %d %d\n", s->mb_x, s->mb_y);
                return -1;
            }
        } while (cbpc == 20);

        s->bdsp.clear_blocks(s->block[0]);
        dquant      = cbpc & 8;
        s->mb_intra = ((cbpc & 4) != 0);
        if (s->mb_intra)
            goto intra;

        if (s->pict_type == AV_PICTURE_TYPE_S &&
            ctx->vol_sprite_usage == GMC_SPRITE && (cbpc & 16) == 0)
            s->mcsel = get_bits1(&s->gb);
        else
            s->mcsel = 0;
        cbpy = get_vlc2(&s->gb, ff_h263_cbpy_vlc.table, CBPY_VLC_BITS, 1) ^ 0x0F;

        cbp = (cbpc & 3) | (cbpy << 2);
        if (dquant)
            ff_set_qscale(s, s->qscale + quant_tab[get_bits(&s->gb, 2)]);
        if ((!s->progressive_sequence) &&
            (cbp || (s->workaround_bugs & FF_BUG_XVID_ILACE)))
            s->interlaced_dct = get_bits1(&s->gb);

        s->mv_dir = MV_DIR_FORWARD;
        if ((cbpc & 16) == 0) {
            if (s->mcsel) {
                s->current_picture.mb_type[xy] = MB_TYPE_GMC   |
                                                 MB_TYPE_16x16 |
                                                 MB_TYPE_L0;
                /* 16x16 global motion prediction */
                s->mv_type     = MV_TYPE_16X16;
                mx             = get_amv(ctx, 0);
                my             = get_amv(ctx, 1);
                s->mv[0][0][0] = mx;
                s->mv[0][0][1] = my;
            } else if ((!s->progressive_sequence) && get_bits1(&s->gb)) {
                s->current_picture.mb_type[xy] = MB_TYPE_16x8 |
                                                 MB_TYPE_L0   |
                                                 MB_TYPE_INTERLACED;
                /* 16x8 field motion prediction */
                s->mv_type = MV_TYPE_FIELD;

                s->field_select[0][0] = get_bits1(&s->gb);
                s->field_select[0][1] = get_bits1(&s->gb);

                ff_h263_pred_motion(s, 0, 0, &pred_x, &pred_y);

                for (i = 0; i < 2; i++) {
                    mx = ff_h263_decode_motion(s, pred_x, s->f_code);
                    if (mx >= 0xffff)
                        return -1;

                    my = ff_h263_decode_motion(s, pred_y / 2, s->f_code);
                    if (my >= 0xffff)
                        return -1;

                    s->mv[0][i][0] = mx;
                    s->mv[0][i][1] = my;
                }
            } else {
                s->current_picture.mb_type[xy] = MB_TYPE_16x16 | MB_TYPE_L0;
                /* 16x16 motion prediction */
                s->mv_type = MV_TYPE_16X16;
                ff_h263_pred_motion(s, 0, 0, &pred_x, &pred_y);
                mx = ff_h263_decode_motion(s, pred_x, s->f_code);

                if (mx >= 0xffff)
                    return -1;

                my = ff_h263_decode_motion(s, pred_y, s->f_code);

                if (my >= 0xffff)
                    return -1;
                s->mv[0][0][0] = mx;
                s->mv[0][0][1] = my;
            }
        } else {
            s->current_picture.mb_type[xy] = MB_TYPE_8x8 | MB_TYPE_L0;
            s->mv_type                     = MV_TYPE_8X8;
            for (i = 0; i < 4; i++) {
                mot_val = ff_h263_pred_motion(s, i, 0, &pred_x, &pred_y);
                mx      = ff_h263_decode_motion(s, pred_x, s->f_code);
                if (mx >= 0xffff)
                    return -1;

                my = ff_h263_decode_motion(s, pred_y, s->f_code);
                if (my >= 0xffff)
                    return -1;
                s->mv[0][i][0] = mx;
                s->mv[0][i][1] = my;
                mot_val[0]     = mx;
                mot_val[1]     = my;
            }
        }
    } else if (s->pict_type == AV_PICTURE_TYPE_B) {
        int modb1;   // first bit of modb
        int modb2;   // second bit of modb
        int mb_type;

        s->mb_intra = 0;  // B-frames never contain intra blocks
        s->mcsel    = 0;  //      ...               true gmc blocks

        if (s->mb_x == 0) {
            for (i = 0; i < 2; i++) {
                s->last_mv[i][0][0] =
                s->last_mv[i][0][1] =
                s->last_mv[i][1][0] =
                s->last_mv[i][1][1] = 0;
            }

            ff_thread_await_progress(&s->next_picture_ptr->tf, s->mb_y, 0);
        }

        /* if we skipped it in the future P Frame than skip it now too */
        s->mb_skipped = s->next_picture.mbskip_table[s->mb_y * s->mb_stride + s->mb_x];  // Note, skiptab=0 if last was GMC

        if (s->mb_skipped) {
            /* skip mb */
            for (i = 0; i < 6; i++)
                s->block_last_index[i] = -1;

            s->mv_dir      = MV_DIR_FORWARD;
            s->mv_type     = MV_TYPE_16X16;
            s->mv[0][0][0] =
            s->mv[0][0][1] =
            s->mv[1][0][0] =
            s->mv[1][0][1] = 0;
            s->current_picture.mb_type[xy] = MB_TYPE_SKIP  |
                                             MB_TYPE_16x16 |
                                             MB_TYPE_L0;
            goto end;
        }

        modb1 = get_bits1(&s->gb);
        if (modb1) {
            // like MB_TYPE_B_DIRECT but no vectors coded
            mb_type = MB_TYPE_DIRECT2 | MB_TYPE_SKIP | MB_TYPE_L0L1;
            cbp     = 0;
        } else {
            modb2   = get_bits1(&s->gb);
            mb_type = get_vlc2(&s->gb, mb_type_b_vlc.table, MB_TYPE_B_VLC_BITS, 1);
            if (mb_type < 0) {
                av_log(s->avctx, AV_LOG_ERROR, "illegal MB_type\n");
                return -1;
            }
            mb_type = mb_type_b_map[mb_type];
            if (modb2) {
                cbp = 0;
            } else {
                s->bdsp.clear_blocks(s->block[0]);
                cbp = get_bits(&s->gb, 6);
            }

            if ((!IS_DIRECT(mb_type)) && cbp) {
                if (get_bits1(&s->gb))
                    ff_set_qscale(s, s->qscale + get_bits1(&s->gb) * 4 - 2);
            }

            if (!s->progressive_sequence) {
                if (cbp)
                    s->interlaced_dct = get_bits1(&s->gb);

                if (!IS_DIRECT(mb_type) && get_bits1(&s->gb)) {
                    mb_type |= MB_TYPE_16x8 | MB_TYPE_INTERLACED;
                    mb_type &= ~MB_TYPE_16x16;

                    if (USES_LIST(mb_type, 0)) {
                        s->field_select[0][0] = get_bits1(&s->gb);
                        s->field_select[0][1] = get_bits1(&s->gb);
                    }
                    if (USES_LIST(mb_type, 1)) {
                        s->field_select[1][0] = get_bits1(&s->gb);
                        s->field_select[1][1] = get_bits1(&s->gb);
                    }
                }
            }

            s->mv_dir = 0;
            if ((mb_type & (MB_TYPE_DIRECT2 | MB_TYPE_INTERLACED)) == 0) {
                s->mv_type = MV_TYPE_16X16;

                if (USES_LIST(mb_type, 0)) {
                    s->mv_dir = MV_DIR_FORWARD;

                    mx = ff_h263_decode_motion(s, s->last_mv[0][0][0], s->f_code);
                    my = ff_h263_decode_motion(s, s->last_mv[0][0][1], s->f_code);
                    s->last_mv[0][1][0] =
                    s->last_mv[0][0][0] =
                    s->mv[0][0][0]      = mx;
                    s->last_mv[0][1][1] =
                    s->last_mv[0][0][1] =
                    s->mv[0][0][1]      = my;
                }

                if (USES_LIST(mb_type, 1)) {
                    s->mv_dir |= MV_DIR_BACKWARD;

                    mx = ff_h263_decode_motion(s, s->last_mv[1][0][0], s->b_code);
                    my = ff_h263_decode_motion(s, s->last_mv[1][0][1], s->b_code);
                    s->last_mv[1][1][0] =
                    s->last_mv[1][0][0] =
                    s->mv[1][0][0]      = mx;
                    s->last_mv[1][1][1] =
                    s->last_mv[1][0][1] =
                    s->mv[1][0][1]      = my;
                }
            } else if (!IS_DIRECT(mb_type)) {
                s->mv_type = MV_TYPE_FIELD;

                if (USES_LIST(mb_type, 0)) {
                    s->mv_dir = MV_DIR_FORWARD;

                    for (i = 0; i < 2; i++) {
                        mx = ff_h263_decode_motion(s, s->last_mv[0][i][0], s->f_code);
                        my = ff_h263_decode_motion(s, s->last_mv[0][i][1] / 2, s->f_code);
                        s->last_mv[0][i][0] =
                        s->mv[0][i][0]      = mx;
                        s->last_mv[0][i][1] = (s->mv[0][i][1] = my) * 2;
                    }
                }

                if (USES_LIST(mb_type, 1)) {
                    s->mv_dir |= MV_DIR_BACKWARD;

                    for (i = 0; i < 2; i++) {
                        mx = ff_h263_decode_motion(s, s->last_mv[1][i][0], s->b_code);
                        my = ff_h263_decode_motion(s, s->last_mv[1][i][1] / 2, s->b_code);
                        s->last_mv[1][i][0] =
                        s->mv[1][i][0]      = mx;
                        s->last_mv[1][i][1] = (s->mv[1][i][1] = my) * 2;
                    }
                }
            }
        }

        if (IS_DIRECT(mb_type)) {
            if (IS_SKIP(mb_type)) {
                mx =
                my = 0;
            } else {
                mx = ff_h263_decode_motion(s, 0, 1);
                my = ff_h263_decode_motion(s, 0, 1);
            }

            s->mv_dir = MV_DIR_FORWARD | MV_DIR_BACKWARD | MV_DIRECT;
            mb_type  |= ff_mpeg4_set_direct_mv(s, mx, my);
        }
        s->current_picture.mb_type[xy] = mb_type;
    } else { /* I-Frame */
        do {
            cbpc = get_vlc2(&s->gb, ff_h263_intra_MCBPC_vlc.table, INTRA_MCBPC_VLC_BITS, 2);
            if (cbpc < 0) {
                av_log(s->avctx, AV_LOG_ERROR,
                       "I cbpc damaged at %d %d\n", s->mb_x, s->mb_y);
                return -1;
            }
        } while (cbpc == 8);

        dquant = cbpc & 4;
        s->mb_intra = 1;

intra:
        s->ac_pred = get_bits1(&s->gb);
        if (s->ac_pred)
            s->current_picture.mb_type[xy] = MB_TYPE_INTRA | MB_TYPE_ACPRED;
        else
            s->current_picture.mb_type[xy] = MB_TYPE_INTRA;

        cbpy = get_vlc2(&s->gb, ff_h263_cbpy_vlc.table, CBPY_VLC_BITS, 1);
        if (cbpy < 0) {
            av_log(s->avctx, AV_LOG_ERROR,
                   "I cbpy damaged at %d %d\n", s->mb_x, s->mb_y);
            return -1;
        }
        cbp = (cbpc & 3) | (cbpy << 2);

        ctx->use_intra_dc_vlc = s->qscale < ctx->intra_dc_threshold;

        if (dquant)
            ff_set_qscale(s, s->qscale + quant_tab[get_bits(&s->gb, 2)]);

        if (!s->progressive_sequence)
            s->interlaced_dct = get_bits1(&s->gb);

        s->bdsp.clear_blocks(s->block[0]);
        /* decode each block */
        for (i = 0; i < 6; i++) {
            if (mpeg4_decode_block(ctx, block[i], i, cbp & 32, 1, 0) < 0)
                return -1;
            cbp += cbp;
        }
        goto end;
    }

    /* decode each block */
    for (i = 0; i < 6; i++) {
        if (mpeg4_decode_block(ctx, block[i], i, cbp & 32, 0, 0) < 0)
            return -1;
        cbp += cbp;
    }

end:
    /* per-MB end of slice check */
    if (s->codec_id == AV_CODEC_ID_MPEG4) {
        int next = mpeg4_is_resync(ctx);
        if (next) {
            if        (s->mb_x + s->mb_y*s->mb_width + 1 >  next && (s->avctx->err_recognition & AV_EF_AGGRESSIVE)) {
                return -1;
            } else if (s->mb_x + s->mb_y*s->mb_width + 1 >= next)
                return SLICE_END;

            if (s->pict_type == AV_PICTURE_TYPE_B) {
                const int delta= s->mb_x + 1 == s->mb_width ? 2 : 1;
                ff_thread_await_progress(&s->next_picture_ptr->tf,
                                         (s->mb_x + delta >= s->mb_width)
                                         ? FFMIN(s->mb_y + 1, s->mb_height - 1)
                                         : s->mb_y, 0);
                if (s->next_picture.mbskip_table[xy + delta])
                    return SLICE_OK;
            }

            return SLICE_END;
        }
    }

    return SLICE_OK;
}

static int mpeg4_decode_gop_header(MpegEncContext *s, GetBitContext *gb)
{
    int hours, minutes, seconds;

    if (!show_bits(gb, 23)) {
        av_log(s->avctx, AV_LOG_WARNING, "GOP header invalid\n");
        return -1;
    }

    hours   = get_bits(gb, 5);
    minutes = get_bits(gb, 6);
    check_marker(gb, "in gop_header");
    seconds = get_bits(gb, 6);

    s->time_base = seconds + 60*(minutes + 60*hours);

    skip_bits1(gb);
    skip_bits1(gb);

    return 0;
}

static int mpeg4_decode_profile_level(MpegEncContext *s, GetBitContext *gb)
{

    s->avctx->profile = get_bits(gb, 4);
    s->avctx->level   = get_bits(gb, 4);

    // for Simple profile, level 0
    if (s->avctx->profile == 0 && s->avctx->level == 8) {
        s->avctx->level = 0;
    }

    return 0;
}

static int decode_vol_header(Mpeg4DecContext *ctx, GetBitContext *gb)
{
    MpegEncContext *s = &ctx->m;
    int width, height, vo_ver_id;

    /* vol header */
    skip_bits(gb, 1);                   /* random access */
    s->vo_type = get_bits(gb, 8);
    if (get_bits1(gb) != 0) {           /* is_ol_id */
        vo_ver_id = get_bits(gb, 4);    /* vo_ver_id */
        skip_bits(gb, 3);               /* vo_priority */
    } else {
        vo_ver_id = 1;
    }
    s->aspect_ratio_info = get_bits(gb, 4);
    if (s->aspect_ratio_info == FF_ASPECT_EXTENDED) {
        s->avctx->sample_aspect_ratio.num = get_bits(gb, 8);  // par_width
        s->avctx->sample_aspect_ratio.den = get_bits(gb, 8);  // par_height
    } else {
        s->avctx->sample_aspect_ratio = ff_h263_pixel_aspect[s->aspect_ratio_info];
    }

    if ((ctx->vol_control_parameters = get_bits1(gb))) { /* vol control parameter */
        int chroma_format = get_bits(gb, 2);
        if (chroma_format != CHROMA_420)
            av_log(s->avctx, AV_LOG_ERROR, "illegal chroma format\n");

        s->low_delay = get_bits1(gb);
        if (get_bits1(gb)) {    /* vbv parameters */
            get_bits(gb, 15);   /* first_half_bitrate */
            check_marker(gb, "after first_half_bitrate");
            get_bits(gb, 15);   /* latter_half_bitrate */
            check_marker(gb, "after latter_half_bitrate");
            get_bits(gb, 15);   /* first_half_vbv_buffer_size */
            check_marker(gb, "after first_half_vbv_buffer_size");
            get_bits(gb, 3);    /* latter_half_vbv_buffer_size */
            get_bits(gb, 11);   /* first_half_vbv_occupancy */
            check_marker(gb, "after first_half_vbv_occupancy");
            get_bits(gb, 15);   /* latter_half_vbv_occupancy */
            check_marker(gb, "after latter_half_vbv_occupancy");
        }
    } else {
        /* is setting low delay flag only once the smartest thing to do?
         * low delay detection won't be overridden. */
        if (s->picture_number == 0)
            s->low_delay = 0;
    }

    ctx->shape = get_bits(gb, 2); /* vol shape */
    if (ctx->shape != RECT_SHAPE)
        av_log(s->avctx, AV_LOG_ERROR, "only rectangular vol supported\n");
    if (ctx->shape == GRAY_SHAPE && vo_ver_id != 1) {
        av_log(s->avctx, AV_LOG_ERROR, "Gray shape not supported\n");
        skip_bits(gb, 4);  /* video_object_layer_shape_extension */
    }

    check_marker(gb, "before time_increment_resolution");

    s->avctx->framerate.num = get_bits(gb, 16);
    if (!s->avctx->framerate.num) {
        av_log(s->avctx, AV_LOG_ERROR, "framerate==0\n");
        return AVERROR_INVALIDDATA;
    }

    ctx->time_increment_bits = av_log2(s->avctx->framerate.num - 1) + 1;
    if (ctx->time_increment_bits < 1)
        ctx->time_increment_bits = 1;

    check_marker(gb, "before fixed_vop_rate");

    if (get_bits1(gb) != 0)     /* fixed_vop_rate  */
        s->avctx->framerate.den = get_bits(gb, ctx->time_increment_bits);
    else
        s->avctx->framerate.den = 1;

    s->avctx->time_base = av_inv_q(av_mul_q(s->avctx->framerate, (AVRational){s->avctx->ticks_per_frame, 1}));

    ctx->t_frame = 0;

    if (ctx->shape != BIN_ONLY_SHAPE) {
        if (ctx->shape == RECT_SHAPE) {
            check_marker(gb, "before width");
            width = get_bits(gb, 13);
            check_marker(gb, "before height");
            height = get_bits(gb, 13);
            check_marker(gb, "after height");
            if (width && height &&  /* they should be non zero but who knows */
                !(s->width && s->codec_tag == AV_RL32("MP4S"))) {
                if (s->width && s->height &&
                    (s->width != width || s->height != height))
                    s->context_reinit = 1;
                s->width  = width;
                s->height = height;
            }
        }

        s->progressive_sequence  =
        s->progressive_frame     = get_bits1(gb) ^ 1;
        s->interlaced_dct        = 0;
        if (!get_bits1(gb) && (s->avctx->debug & FF_DEBUG_PICT_INFO))
            av_log(s->avctx, AV_LOG_INFO,           /* OBMC Disable */
                   "MPEG4 OBMC not supported (very likely buggy encoder)\n");
        if (vo_ver_id == 1)
            ctx->vol_sprite_usage = get_bits1(gb);    /* vol_sprite_usage */
        else
            ctx->vol_sprite_usage = get_bits(gb, 2);  /* vol_sprite_usage */

        if (ctx->vol_sprite_usage == STATIC_SPRITE)
            av_log(s->avctx, AV_LOG_ERROR, "Static Sprites not supported\n");
        if (ctx->vol_sprite_usage == STATIC_SPRITE ||
            ctx->vol_sprite_usage == GMC_SPRITE) {
            if (ctx->vol_sprite_usage == STATIC_SPRITE) {
                skip_bits(gb, 13); // sprite_width
                check_marker(gb, "after sprite_width");
                skip_bits(gb, 13); // sprite_height
                check_marker(gb, "after sprite_height");
                skip_bits(gb, 13); // sprite_left
                check_marker(gb, "after sprite_left");
                skip_bits(gb, 13); // sprite_top
                check_marker(gb, "after sprite_top");
            }
            ctx->num_sprite_warping_points = get_bits(gb, 6);
            if (ctx->num_sprite_warping_points > 3) {
                av_log(s->avctx, AV_LOG_ERROR,
                       "%d sprite_warping_points\n",
                       ctx->num_sprite_warping_points);
                ctx->num_sprite_warping_points = 0;
                return AVERROR_INVALIDDATA;
            }
            s->sprite_warping_accuracy  = get_bits(gb, 2);
            ctx->sprite_brightness_change = get_bits1(gb);
            if (ctx->vol_sprite_usage == STATIC_SPRITE)
                skip_bits1(gb); // low_latency_sprite
        }
        // FIXME sadct disable bit if verid!=1 && shape not rect

        if (get_bits1(gb) == 1) {                   /* not_8_bit */
            s->quant_precision = get_bits(gb, 4);   /* quant_precision */
            if (get_bits(gb, 4) != 8)               /* bits_per_pixel */
                av_log(s->avctx, AV_LOG_ERROR, "N-bit not supported\n");
            if (s->quant_precision != 5)
                av_log(s->avctx, AV_LOG_ERROR,
                       "quant precision %d\n", s->quant_precision);
            if (s->quant_precision<3 || s->quant_precision>9) {
                s->quant_precision = 5;
            }
        } else {
            s->quant_precision = 5;
        }

        // FIXME a bunch of grayscale shape things

        if ((s->mpeg_quant = get_bits1(gb))) { /* vol_quant_type */
            int i, v;

            /* load default matrixes */
            for (i = 0; i < 64; i++) {
                int j = s->idsp.idct_permutation[i];
                v = ff_mpeg4_default_intra_matrix[i];
                s->intra_matrix[j]        = v;
                s->chroma_intra_matrix[j] = v;

                v = ff_mpeg4_default_non_intra_matrix[i];
                s->inter_matrix[j]        = v;
                s->chroma_inter_matrix[j] = v;
            }

            /* load custom intra matrix */
            if (get_bits1(gb)) {
                int last = 0;
                for (i = 0; i < 64; i++) {
                    int j;
                    v = get_bits(gb, 8);
                    if (v == 0)
                        break;

                    last = v;
                    j = s->idsp.idct_permutation[ff_zigzag_direct[i]];
                    s->intra_matrix[j]        = last;
                    s->chroma_intra_matrix[j] = last;
                }

                /* replicate last value */
                for (; i < 64; i++) {
                    int j = s->idsp.idct_permutation[ff_zigzag_direct[i]];
                    s->intra_matrix[j]        = last;
                    s->chroma_intra_matrix[j] = last;
                }
            }

            /* load custom non intra matrix */
            if (get_bits1(gb)) {
                int last = 0;
                for (i = 0; i < 64; i++) {
                    int j;
                    v = get_bits(gb, 8);
                    if (v == 0)
                        break;

                    last = v;
                    j = s->idsp.idct_permutation[ff_zigzag_direct[i]];
                    s->inter_matrix[j]        = v;
                    s->chroma_inter_matrix[j] = v;
                }

                /* replicate last value */
                for (; i < 64; i++) {
                    int j = s->idsp.idct_permutation[ff_zigzag_direct[i]];
                    s->inter_matrix[j]        = last;
                    s->chroma_inter_matrix[j] = last;
                }
            }

            // FIXME a bunch of grayscale shape things
        }

        if (vo_ver_id != 1)
            s->quarter_sample = get_bits1(gb);
        else
            s->quarter_sample = 0;

        if (get_bits_left(gb) < 4) {
            av_log(s->avctx, AV_LOG_ERROR, "VOL Header truncated\n");
            return AVERROR_INVALIDDATA;
        }

        if (!get_bits1(gb)) {
            int pos               = get_bits_count(gb);
            int estimation_method = get_bits(gb, 2);
            if (estimation_method < 2) {
                if (!get_bits1(gb)) {
                    ctx->cplx_estimation_trash_i += 8 * get_bits1(gb);  /* opaque */
                    ctx->cplx_estimation_trash_i += 8 * get_bits1(gb);  /* transparent */
                    ctx->cplx_estimation_trash_i += 8 * get_bits1(gb);  /* intra_cae */
                    ctx->cplx_estimation_trash_i += 8 * get_bits1(gb);  /* inter_cae */
                    ctx->cplx_estimation_trash_i += 8 * get_bits1(gb);  /* no_update */
                    ctx->cplx_estimation_trash_i += 8 * get_bits1(gb);  /* upampling */
                }
                if (!get_bits1(gb)) {
                    ctx->cplx_estimation_trash_i += 8 * get_bits1(gb);  /* intra_blocks */
                    ctx->cplx_estimation_trash_p += 8 * get_bits1(gb);  /* inter_blocks */
                    ctx->cplx_estimation_trash_p += 8 * get_bits1(gb);  /* inter4v_blocks */
                    ctx->cplx_estimation_trash_i += 8 * get_bits1(gb);  /* not coded blocks */
                }
                if (!check_marker(gb, "in complexity estimation part 1")) {
                    skip_bits_long(gb, pos - get_bits_count(gb));
                    goto no_cplx_est;
                }
                if (!get_bits1(gb)) {
                    ctx->cplx_estimation_trash_i += 8 * get_bits1(gb);  /* dct_coeffs */
                    ctx->cplx_estimation_trash_i += 8 * get_bits1(gb);  /* dct_lines */
                    ctx->cplx_estimation_trash_i += 8 * get_bits1(gb);  /* vlc_syms */
                    ctx->cplx_estimation_trash_i += 4 * get_bits1(gb);  /* vlc_bits */
                }
                if (!get_bits1(gb)) {
                    ctx->cplx_estimation_trash_p += 8 * get_bits1(gb);  /* apm */
                    ctx->cplx_estimation_trash_p += 8 * get_bits1(gb);  /* npm */
                    ctx->cplx_estimation_trash_b += 8 * get_bits1(gb);  /* interpolate_mc_q */
                    ctx->cplx_estimation_trash_p += 8 * get_bits1(gb);  /* forwback_mc_q */
                    ctx->cplx_estimation_trash_p += 8 * get_bits1(gb);  /* halfpel2 */
                    ctx->cplx_estimation_trash_p += 8 * get_bits1(gb);  /* halfpel4 */
                }
                if (!check_marker(gb, "in complexity estimation part 2")) {
                    skip_bits_long(gb, pos - get_bits_count(gb));
                    goto no_cplx_est;
                }
                if (estimation_method == 1) {
                    ctx->cplx_estimation_trash_i += 8 * get_bits1(gb);  /* sadct */
                    ctx->cplx_estimation_trash_p += 8 * get_bits1(gb);  /* qpel */
                }
            } else
                av_log(s->avctx, AV_LOG_ERROR,
                       "Invalid Complexity estimation method %d\n",
                       estimation_method);
        } else {

no_cplx_est:
            ctx->cplx_estimation_trash_i =
            ctx->cplx_estimation_trash_p =
            ctx->cplx_estimation_trash_b = 0;
        }

        ctx->resync_marker = !get_bits1(gb); /* resync_marker_disabled */

        s->data_partitioning = get_bits1(gb);
        if (s->data_partitioning)
            ctx->rvlc = get_bits1(gb);

        if (vo_ver_id != 1) {
            ctx->new_pred = get_bits1(gb);
            if (ctx->new_pred) {
                av_log(s->avctx, AV_LOG_ERROR, "new pred not supported\n");
                skip_bits(gb, 2); /* requested upstream message type */
                skip_bits1(gb);   /* newpred segment type */
            }
            if (get_bits1(gb)) // reduced_res_vop
                av_log(s->avctx, AV_LOG_ERROR,
                       "reduced resolution VOP not supported\n");
        } else {
            ctx->new_pred = 0;
        }

        ctx->scalability = get_bits1(gb);

        if (ctx->scalability) {
            GetBitContext bak = *gb;
            int h_sampling_factor_n;
            int h_sampling_factor_m;
            int v_sampling_factor_n;
            int v_sampling_factor_m;

            skip_bits1(gb);    // hierarchy_type
            skip_bits(gb, 4);  /* ref_layer_id */
            skip_bits1(gb);    /* ref_layer_sampling_dir */
            h_sampling_factor_n = get_bits(gb, 5);
            h_sampling_factor_m = get_bits(gb, 5);
            v_sampling_factor_n = get_bits(gb, 5);
            v_sampling_factor_m = get_bits(gb, 5);
            ctx->enhancement_type = get_bits1(gb);

            if (h_sampling_factor_n == 0 || h_sampling_factor_m == 0 ||
                v_sampling_factor_n == 0 || v_sampling_factor_m == 0) {
                /* illegal scalability header (VERY broken encoder),
                 * trying to workaround */
                ctx->scalability = 0;
                *gb            = bak;
            } else
                av_log(s->avctx, AV_LOG_ERROR, "scalability not supported\n");

            // bin shape stuff FIXME
        }
    }

    if (s->avctx->debug&FF_DEBUG_PICT_INFO) {
        av_log(s->avctx, AV_LOG_DEBUG, "tb %d/%d, tincrbits:%d, qp_prec:%d, ps:%d,  %s%s%s%s\n",
               s->avctx->framerate.den, s->avctx->framerate.num,
               ctx->time_increment_bits,
               s->quant_precision,
               s->progressive_sequence,
               ctx->scalability ? "scalability " :"" , s->quarter_sample ? "qpel " : "",
               s->data_partitioning ? "partition " : "", ctx->rvlc ? "rvlc " : ""
        );
    }

    return 0;
}

/**
 * Decode the user data stuff in the header.
 * Also initializes divx/xvid/lavc_version/build.
 */
static int decode_user_data(Mpeg4DecContext *ctx, GetBitContext *gb)
{
    MpegEncContext *s = &ctx->m;
    char buf[256];
    int i;
    int e;
    int ver = 0, build = 0, ver2 = 0, ver3 = 0;
    char last;

    for (i = 0; i < 255 && get_bits_count(gb) < gb->size_in_bits; i++) {
        if (show_bits(gb, 23) == 0)
            break;
        buf[i] = get_bits(gb, 8);
    }
    buf[i] = 0;

    /* divx detection */
    e = sscanf(buf, "DivX%dBuild%d%c", &ver, &build, &last);
    if (e < 2)
        e = sscanf(buf, "DivX%db%d%c", &ver, &build, &last);
    if (e >= 2) {
        ctx->divx_version = ver;
        ctx->divx_build   = build;
        s->divx_packed  = e == 3 && last == 'p';
    }

    /* libavcodec detection */
    e = sscanf(buf, "FFmpe%*[^b]b%d", &build) + 3;
    if (e != 4)
        e = sscanf(buf, "FFmpeg v%d.%d.%d / libavcodec build: %d", &ver, &ver2, &ver3, &build);
    if (e != 4) {
        e = sscanf(buf, "Lavc%d.%d.%d", &ver, &ver2, &ver3) + 1;
        if (e > 1)
            build = (ver << 16) + (ver2 << 8) + ver3;
    }
    if (e != 4) {
        if (strcmp(buf, "ffmpeg") == 0)
            ctx->lavc_build = 4600;
    }
    if (e == 4)
        ctx->lavc_build = build;

    /* Xvid detection */
    e = sscanf(buf, "XviD%d", &build);
    if (e == 1)
        ctx->xvid_build = build;

    return 0;
}

int ff_mpeg4_workaround_bugs(AVCodecContext *avctx)
{
    Mpeg4DecContext *ctx = avctx->priv_data;
    MpegEncContext *s = &ctx->m;

    if (ctx->xvid_build == -1 && ctx->divx_version == -1 && ctx->lavc_build == -1) {
        if (s->codec_tag        == AV_RL32("XVID") ||
            s->codec_tag        == AV_RL32("XVIX") ||
            s->codec_tag        == AV_RL32("RMP4") ||
            s->codec_tag        == AV_RL32("ZMP4") ||
            s->codec_tag        == AV_RL32("SIPP"))
            ctx->xvid_build = 0;
    }

    if (ctx->xvid_build == -1 && ctx->divx_version == -1 && ctx->lavc_build == -1)
        if (s->codec_tag == AV_RL32("DIVX") && s->vo_type == 0 &&
            ctx->vol_control_parameters == 0)
            ctx->divx_version = 400;  // divx 4

    if (ctx->xvid_build >= 0 && ctx->divx_version >= 0) {
        ctx->divx_version =
        ctx->divx_build   = -1;
    }

    if (s->workaround_bugs & FF_BUG_AUTODETECT) {
        if (s->codec_tag == AV_RL32("XVIX"))
            s->workaround_bugs |= FF_BUG_XVID_ILACE;

        if (s->codec_tag == AV_RL32("UMP4"))
            s->workaround_bugs |= FF_BUG_UMP4;

        if (ctx->divx_version >= 500 && ctx->divx_build < 1814)
            s->workaround_bugs |= FF_BUG_QPEL_CHROMA;

        if (ctx->divx_version > 502 && ctx->divx_build < 1814)
            s->workaround_bugs |= FF_BUG_QPEL_CHROMA2;

        if (ctx->xvid_build <= 3U)
            s->padding_bug_score = 256 * 256 * 256 * 64;

        if (ctx->xvid_build <= 1U)
            s->workaround_bugs |= FF_BUG_QPEL_CHROMA;

        if (ctx->xvid_build <= 12U)
            s->workaround_bugs |= FF_BUG_EDGE;

        if (ctx->xvid_build <= 32U)
            s->workaround_bugs |= FF_BUG_DC_CLIP;

#define SET_QPEL_FUNC(postfix1, postfix2)                           \
    s->qdsp.put_        ## postfix1 = ff_put_        ## postfix2;   \
    s->qdsp.put_no_rnd_ ## postfix1 = ff_put_no_rnd_ ## postfix2;   \
    s->qdsp.avg_        ## postfix1 = ff_avg_        ## postfix2;

        if (ctx->lavc_build < 4653U)
            s->workaround_bugs |= FF_BUG_STD_QPEL;

        if (ctx->lavc_build < 4655U)
            s->workaround_bugs |= FF_BUG_DIRECT_BLOCKSIZE;

        if (ctx->lavc_build < 4670U)
            s->workaround_bugs |= FF_BUG_EDGE;

        if (ctx->lavc_build <= 4712U)
            s->workaround_bugs |= FF_BUG_DC_CLIP;

        if (ctx->divx_version >= 0)
            s->workaround_bugs |= FF_BUG_DIRECT_BLOCKSIZE;
        if (ctx->divx_version == 501 && ctx->divx_build == 20020416)
            s->padding_bug_score = 256 * 256 * 256 * 64;

        if (ctx->divx_version < 500U)
            s->workaround_bugs |= FF_BUG_EDGE;

        if (ctx->divx_version >= 0)
            s->workaround_bugs |= FF_BUG_HPEL_CHROMA;
    }

    if (s->workaround_bugs & FF_BUG_STD_QPEL) {
        SET_QPEL_FUNC(qpel_pixels_tab[0][5], qpel16_mc11_old_c)
        SET_QPEL_FUNC(qpel_pixels_tab[0][7], qpel16_mc31_old_c)
        SET_QPEL_FUNC(qpel_pixels_tab[0][9], qpel16_mc12_old_c)
        SET_QPEL_FUNC(qpel_pixels_tab[0][11], qpel16_mc32_old_c)
        SET_QPEL_FUNC(qpel_pixels_tab[0][13], qpel16_mc13_old_c)
        SET_QPEL_FUNC(qpel_pixels_tab[0][15], qpel16_mc33_old_c)

        SET_QPEL_FUNC(qpel_pixels_tab[1][5], qpel8_mc11_old_c)
        SET_QPEL_FUNC(qpel_pixels_tab[1][7], qpel8_mc31_old_c)
        SET_QPEL_FUNC(qpel_pixels_tab[1][9], qpel8_mc12_old_c)
        SET_QPEL_FUNC(qpel_pixels_tab[1][11], qpel8_mc32_old_c)
        SET_QPEL_FUNC(qpel_pixels_tab[1][13], qpel8_mc13_old_c)
        SET_QPEL_FUNC(qpel_pixels_tab[1][15], qpel8_mc33_old_c)
    }

    if (avctx->debug & FF_DEBUG_BUGS)
        av_log(s->avctx, AV_LOG_DEBUG,
               "bugs: %X lavc_build:%d xvid_build:%d divx_version:%d divx_build:%d %s\n",
               s->workaround_bugs, ctx->lavc_build, ctx->xvid_build,
               ctx->divx_version, ctx->divx_build, s->divx_packed ? "p" : "");

    if (CONFIG_MPEG4_DECODER && ctx->xvid_build >= 0 &&
        s->codec_id == AV_CODEC_ID_MPEG4 &&
        avctx->idct_algo == FF_IDCT_AUTO) {
        avctx->idct_algo = FF_IDCT_XVID;
        ff_mpv_idct_init(s);
        return 1;
    }

    return 0;
}

static int decode_vop_header(Mpeg4DecContext *ctx, GetBitContext *gb)
{
    MpegEncContext *s = &ctx->m;
    int time_incr, time_increment;
    int64_t pts;

    s->pict_type = get_bits(gb, 2) + AV_PICTURE_TYPE_I;        /* pict type: I = 0 , P = 1 */
    if (s->pict_type == AV_PICTURE_TYPE_B && s->low_delay &&
        ctx->vol_control_parameters == 0 && !(s->avctx->flags & CODEC_FLAG_LOW_DELAY)) {
        av_log(s->avctx, AV_LOG_ERROR, "low_delay flag set incorrectly, clearing it\n");
        s->low_delay = 0;
    }

    s->partitioned_frame = s->data_partitioning && s->pict_type != AV_PICTURE_TYPE_B;
    if (s->partitioned_frame)
        s->decode_mb = mpeg4_decode_partitioned_mb;
    else
        s->decode_mb = mpeg4_decode_mb;

    time_incr = 0;
    while (get_bits1(gb) != 0)
        time_incr++;

    check_marker(gb, "before time_increment");

    if (ctx->time_increment_bits == 0 ||
        !(show_bits(gb, ctx->time_increment_bits + 1) & 1)) {
        av_log(s->avctx, AV_LOG_WARNING,
               "time_increment_bits %d is invalid in relation to the current bitstream, this is likely caused by a missing VOL header\n", ctx->time_increment_bits);

        for (ctx->time_increment_bits = 1;
             ctx->time_increment_bits < 16;
             ctx->time_increment_bits++) {
            if (s->pict_type == AV_PICTURE_TYPE_P ||
                (s->pict_type == AV_PICTURE_TYPE_S &&
                 ctx->vol_sprite_usage == GMC_SPRITE)) {
                if ((show_bits(gb, ctx->time_increment_bits + 6) & 0x37) == 0x30)
                    break;
            } else if ((show_bits(gb, ctx->time_increment_bits + 5) & 0x1F) == 0x18)
                break;
        }

        av_log(s->avctx, AV_LOG_WARNING,
               "time_increment_bits set to %d bits, based on bitstream analysis\n", ctx->time_increment_bits);
        if (s->avctx->framerate.num && 4*s->avctx->framerate.num < 1<<ctx->time_increment_bits) {
            s->avctx->framerate.num = 1<<ctx->time_increment_bits;
            s->avctx->time_base = av_inv_q(av_mul_q(s->avctx->framerate, (AVRational){s->avctx->ticks_per_frame, 1}));
        }
    }

    if (IS_3IV1)
        time_increment = get_bits1(gb);        // FIXME investigate further
    else
        time_increment = get_bits(gb, ctx->time_increment_bits);

    if (s->pict_type != AV_PICTURE_TYPE_B) {
        s->last_time_base = s->time_base;
        s->time_base     += time_incr;
        s->time = s->time_base * s->avctx->framerate.num + time_increment;
        if (s->workaround_bugs & FF_BUG_UMP4) {
            if (s->time < s->last_non_b_time) {
                /* header is not mpeg-4-compatible, broken encoder,
                 * trying to workaround */
                s->time_base++;
                s->time += s->avctx->framerate.num;
            }
        }
        s->pp_time         = s->time - s->last_non_b_time;
        s->last_non_b_time = s->time;
    } else {
        s->time    = (s->last_time_base + time_incr) * s->avctx->framerate.num + time_increment;
        s->pb_time = s->pp_time - (s->last_non_b_time - s->time);
        if (s->pp_time <= s->pb_time ||
            s->pp_time <= s->pp_time - s->pb_time ||
            s->pp_time <= 0) {
            /* messed up order, maybe after seeking? skipping current b-frame */
            return FRAME_SKIPPED;
        }
        ff_mpeg4_init_direct_mv(s);

        if (ctx->t_frame == 0)
            ctx->t_frame = s->pb_time;
        if (ctx->t_frame == 0)
            ctx->t_frame = 1;  // 1/0 protection
        s->pp_field_time = (ROUNDED_DIV(s->last_non_b_time, ctx->t_frame) -
                            ROUNDED_DIV(s->last_non_b_time - s->pp_time, ctx->t_frame)) * 2;
        s->pb_field_time = (ROUNDED_DIV(s->time, ctx->t_frame) -
                            ROUNDED_DIV(s->last_non_b_time - s->pp_time, ctx->t_frame)) * 2;
        if (s->pp_field_time <= s->pb_field_time || s->pb_field_time <= 1) {
            s->pb_field_time = 2;
            s->pp_field_time = 4;
            if (!s->progressive_sequence)
                return FRAME_SKIPPED;
        }
    }

    if (s->avctx->framerate.den)
        pts = ROUNDED_DIV(s->time, s->avctx->framerate.den);
    else
        pts = AV_NOPTS_VALUE;
    if (s->avctx->debug&FF_DEBUG_PTS)
        av_log(s->avctx, AV_LOG_DEBUG, "MPEG4 PTS: %"PRId64"\n",
               pts);

    check_marker(gb, "before vop_coded");

    /* vop coded */
    if (get_bits1(gb) != 1) {
        if (s->avctx->debug & FF_DEBUG_PICT_INFO)
            av_log(s->avctx, AV_LOG_ERROR, "vop not coded\n");
        return FRAME_SKIPPED;
    }
    if (ctx->new_pred)
        decode_new_pred(ctx, gb);

    if (ctx->shape != BIN_ONLY_SHAPE &&
                    (s->pict_type == AV_PICTURE_TYPE_P ||
                     (s->pict_type == AV_PICTURE_TYPE_S &&
                      ctx->vol_sprite_usage == GMC_SPRITE))) {
        /* rounding type for motion estimation */
        s->no_rounding = get_bits1(gb);
    } else {
        s->no_rounding = 0;
    }
    // FIXME reduced res stuff

    if (ctx->shape != RECT_SHAPE) {
        if (ctx->vol_sprite_usage != 1 || s->pict_type != AV_PICTURE_TYPE_I) {
            skip_bits(gb, 13);  /* width */
            check_marker(gb, "after width");
            skip_bits(gb, 13);  /* height */
            check_marker(gb, "after height");
            skip_bits(gb, 13);  /* hor_spat_ref */
            check_marker(gb, "after hor_spat_ref");
            skip_bits(gb, 13);  /* ver_spat_ref */
        }
        skip_bits1(gb);         /* change_CR_disable */

        if (get_bits1(gb) != 0)
            skip_bits(gb, 8);   /* constant_alpha_value */
    }

    // FIXME complexity estimation stuff

    if (ctx->shape != BIN_ONLY_SHAPE) {
        skip_bits_long(gb, ctx->cplx_estimation_trash_i);
        if (s->pict_type != AV_PICTURE_TYPE_I)
            skip_bits_long(gb, ctx->cplx_estimation_trash_p);
        if (s->pict_type == AV_PICTURE_TYPE_B)
            skip_bits_long(gb, ctx->cplx_estimation_trash_b);

        if (get_bits_left(gb) < 3) {
            av_log(s->avctx, AV_LOG_ERROR, "Header truncated\n");
            return AVERROR_INVALIDDATA;
        }
        ctx->intra_dc_threshold = ff_mpeg4_dc_threshold[get_bits(gb, 3)];
        if (!s->progressive_sequence) {
            s->top_field_first = get_bits1(gb);
            s->alternate_scan  = get_bits1(gb);
        } else
            s->alternate_scan = 0;
    }

    if (s->alternate_scan) {
        ff_init_scantable(s->idsp.idct_permutation, &s->inter_scantable,   ff_alternate_vertical_scan);
        ff_init_scantable(s->idsp.idct_permutation, &s->intra_scantable,   ff_alternate_vertical_scan);
        ff_init_scantable(s->idsp.idct_permutation, &s->intra_h_scantable, ff_alternate_vertical_scan);
        ff_init_scantable(s->idsp.idct_permutation, &s->intra_v_scantable, ff_alternate_vertical_scan);
    } else {
        ff_init_scantable(s->idsp.idct_permutation, &s->inter_scantable,   ff_zigzag_direct);
        ff_init_scantable(s->idsp.idct_permutation, &s->intra_scantable,   ff_zigzag_direct);
        ff_init_scantable(s->idsp.idct_permutation, &s->intra_h_scantable, ff_alternate_horizontal_scan);
        ff_init_scantable(s->idsp.idct_permutation, &s->intra_v_scantable, ff_alternate_vertical_scan);
    }

    if (s->pict_type == AV_PICTURE_TYPE_S &&
        (ctx->vol_sprite_usage == STATIC_SPRITE ||
         ctx->vol_sprite_usage == GMC_SPRITE)) {
        if (mpeg4_decode_sprite_trajectory(ctx, gb) < 0)
            return AVERROR_INVALIDDATA;
        if (ctx->sprite_brightness_change)
            av_log(s->avctx, AV_LOG_ERROR,
                   "sprite_brightness_change not supported\n");
        if (ctx->vol_sprite_usage == STATIC_SPRITE)
            av_log(s->avctx, AV_LOG_ERROR, "static sprite not supported\n");
    }

    if (ctx->shape != BIN_ONLY_SHAPE) {
        s->chroma_qscale = s->qscale = get_bits(gb, s->quant_precision);
        if (s->qscale == 0) {
            av_log(s->avctx, AV_LOG_ERROR,
                   "Error, header damaged or not MPEG4 header (qscale=0)\n");
            return AVERROR_INVALIDDATA;  // makes no sense to continue, as there is nothing left from the image then
        }

        if (s->pict_type != AV_PICTURE_TYPE_I) {
            s->f_code = get_bits(gb, 3);        /* fcode_for */
            if (s->f_code == 0) {
                av_log(s->avctx, AV_LOG_ERROR,
                       "Error, header damaged or not MPEG4 header (f_code=0)\n");
                s->f_code = 1;
                return AVERROR_INVALIDDATA;  // makes no sense to continue, as there is nothing left from the image then
            }
        } else
            s->f_code = 1;

        if (s->pict_type == AV_PICTURE_TYPE_B) {
            s->b_code = get_bits(gb, 3);
            if (s->b_code == 0) {
                av_log(s->avctx, AV_LOG_ERROR,
                       "Error, header damaged or not MPEG4 header (b_code=0)\n");
                s->b_code=1;
                return AVERROR_INVALIDDATA; // makes no sense to continue, as the MV decoding will break very quickly
            }
        } else
            s->b_code = 1;

        if (s->avctx->debug & FF_DEBUG_PICT_INFO) {
            av_log(s->avctx, AV_LOG_DEBUG,
                   "qp:%d fc:%d,%d %s size:%d pro:%d alt:%d top:%d %spel part:%d resync:%d w:%d a:%d rnd:%d vot:%d%s dc:%d ce:%d/%d/%d time:%"PRId64" tincr:%d\n",
                   s->qscale, s->f_code, s->b_code,
                   s->pict_type == AV_PICTURE_TYPE_I ? "I" : (s->pict_type == AV_PICTURE_TYPE_P ? "P" : (s->pict_type == AV_PICTURE_TYPE_B ? "B" : "S")),
                   gb->size_in_bits,s->progressive_sequence, s->alternate_scan,
                   s->top_field_first, s->quarter_sample ? "q" : "h",
                   s->data_partitioning, ctx->resync_marker,
                   ctx->num_sprite_warping_points, s->sprite_warping_accuracy,
                   1 - s->no_rounding, s->vo_type,
                   ctx->vol_control_parameters ? " VOLC" : " ", ctx->intra_dc_threshold,
                   ctx->cplx_estimation_trash_i, ctx->cplx_estimation_trash_p,
                   ctx->cplx_estimation_trash_b,
                   s->time,
                   time_increment
                  );
        }

        if (!ctx->scalability) {
            if (ctx->shape != RECT_SHAPE && s->pict_type != AV_PICTURE_TYPE_I)
                skip_bits1(gb);  // vop shape coding type
        } else {
            if (ctx->enhancement_type) {
                int load_backward_shape = get_bits1(gb);
                if (load_backward_shape)
                    av_log(s->avctx, AV_LOG_ERROR,
                           "load backward shape isn't supported\n");
            }
            skip_bits(gb, 2);  // ref_select_code
        }
    }
    /* detect buggy encoders which don't set the low_delay flag
     * (divx4/xvid/opendivx). Note we cannot detect divx5 without b-frames
     * easily (although it's buggy too) */
    if (s->vo_type == 0 && ctx->vol_control_parameters == 0 &&
        ctx->divx_version == -1 && s->picture_number == 0) {
        av_log(s->avctx, AV_LOG_WARNING,
               "looks like this file was encoded with (divx4/(old)xvid/opendivx) -> forcing low_delay flag\n");
        s->low_delay = 1;
    }

    s->picture_number++;  // better than pic number==0 always ;)

    // FIXME add short header support
    s->y_dc_scale_table = ff_mpeg4_y_dc_scale_table;
    s->c_dc_scale_table = ff_mpeg4_c_dc_scale_table;

    if (s->workaround_bugs & FF_BUG_EDGE) {
        s->h_edge_pos = s->width;
        s->v_edge_pos = s->height;
    }
    return 0;
}

/**
 * Decode mpeg4 headers.
 * @return <0 if no VOP found (or a damaged one)
 *         FRAME_SKIPPED if a not coded VOP is found
 *         0 if a VOP is found
 */
int ff_mpeg4_decode_picture_header(Mpeg4DecContext *ctx, GetBitContext *gb)
{
    MpegEncContext *s = &ctx->m;
    unsigned startcode, v;
    int ret;

    /* search next start code */
    align_get_bits(gb);

    if (s->codec_tag == AV_RL32("WV1F") && show_bits(gb, 24) == 0x575630) {
        skip_bits(gb, 24);
        if (get_bits(gb, 8) == 0xF0)
            goto end;
    }

    startcode = 0xff;
    for (;;) {
        if (get_bits_count(gb) >= gb->size_in_bits) {
            if (gb->size_in_bits == 8 &&
                (ctx->divx_version >= 0 || ctx->xvid_build >= 0) || s->codec_tag == AV_RL32("QMP4")) {
                av_log(s->avctx, AV_LOG_VERBOSE, "frame skip %d\n", gb->size_in_bits);
                return FRAME_SKIPPED;  // divx bug
            } else
                return -1;  // end of stream
        }

        /* use the bits after the test */
        v = get_bits(gb, 8);
        startcode = ((startcode << 8) | v) & 0xffffffff;

        if ((startcode & 0xFFFFFF00) != 0x100)
            continue;  // no startcode

        if (s->avctx->debug & FF_DEBUG_STARTCODE) {
            av_log(s->avctx, AV_LOG_DEBUG, "startcode: %3X ", startcode);
            if (startcode <= 0x11F)
                av_log(s->avctx, AV_LOG_DEBUG, "Video Object Start");
            else if (startcode <= 0x12F)
                av_log(s->avctx, AV_LOG_DEBUG, "Video Object Layer Start");
            else if (startcode <= 0x13F)
                av_log(s->avctx, AV_LOG_DEBUG, "Reserved");
            else if (startcode <= 0x15F)
                av_log(s->avctx, AV_LOG_DEBUG, "FGS bp start");
            else if (startcode <= 0x1AF)
                av_log(s->avctx, AV_LOG_DEBUG, "Reserved");
            else if (startcode == 0x1B0)
                av_log(s->avctx, AV_LOG_DEBUG, "Visual Object Seq Start");
            else if (startcode == 0x1B1)
                av_log(s->avctx, AV_LOG_DEBUG, "Visual Object Seq End");
            else if (startcode == 0x1B2)
                av_log(s->avctx, AV_LOG_DEBUG, "User Data");
            else if (startcode == 0x1B3)
                av_log(s->avctx, AV_LOG_DEBUG, "Group of VOP start");
            else if (startcode == 0x1B4)
                av_log(s->avctx, AV_LOG_DEBUG, "Video Session Error");
            else if (startcode == 0x1B5)
                av_log(s->avctx, AV_LOG_DEBUG, "Visual Object Start");
            else if (startcode == 0x1B6)
                av_log(s->avctx, AV_LOG_DEBUG, "Video Object Plane start");
            else if (startcode == 0x1B7)
                av_log(s->avctx, AV_LOG_DEBUG, "slice start");
            else if (startcode == 0x1B8)
                av_log(s->avctx, AV_LOG_DEBUG, "extension start");
            else if (startcode == 0x1B9)
                av_log(s->avctx, AV_LOG_DEBUG, "fgs start");
            else if (startcode == 0x1BA)
                av_log(s->avctx, AV_LOG_DEBUG, "FBA Object start");
            else if (startcode == 0x1BB)
                av_log(s->avctx, AV_LOG_DEBUG, "FBA Object Plane start");
            else if (startcode == 0x1BC)
                av_log(s->avctx, AV_LOG_DEBUG, "Mesh Object start");
            else if (startcode == 0x1BD)
                av_log(s->avctx, AV_LOG_DEBUG, "Mesh Object Plane start");
            else if (startcode == 0x1BE)
                av_log(s->avctx, AV_LOG_DEBUG, "Still Texture Object start");
            else if (startcode == 0x1BF)
                av_log(s->avctx, AV_LOG_DEBUG, "Texture Spatial Layer start");
            else if (startcode == 0x1C0)
                av_log(s->avctx, AV_LOG_DEBUG, "Texture SNR Layer start");
            else if (startcode == 0x1C1)
                av_log(s->avctx, AV_LOG_DEBUG, "Texture Tile start");
            else if (startcode == 0x1C2)
                av_log(s->avctx, AV_LOG_DEBUG, "Texture Shape Layer start");
            else if (startcode == 0x1C3)
                av_log(s->avctx, AV_LOG_DEBUG, "stuffing start");
            else if (startcode <= 0x1C5)
                av_log(s->avctx, AV_LOG_DEBUG, "reserved");
            else if (startcode <= 0x1FF)
                av_log(s->avctx, AV_LOG_DEBUG, "System start");
            av_log(s->avctx, AV_LOG_DEBUG, " at %d\n", get_bits_count(gb));
        }

        if (startcode >= 0x120 && startcode <= 0x12F) {
            if ((ret = decode_vol_header(ctx, gb)) < 0)
                return ret;
        } else if (startcode == USER_DATA_STARTCODE) {
            decode_user_data(ctx, gb);
        } else if (startcode == GOP_STARTCODE) {
            mpeg4_decode_gop_header(s, gb);
        } else if (startcode == VOS_STARTCODE) {
            mpeg4_decode_profile_level(s, gb);
        } else if (startcode == VOP_STARTCODE) {
            break;
        }

        align_get_bits(gb);
        startcode = 0xff;
    }

end:
    if (s->avctx->flags & CODEC_FLAG_LOW_DELAY)
        s->low_delay = 1;
    s->avctx->has_b_frames = !s->low_delay;

    return decode_vop_header(ctx, gb);
}

av_cold void ff_mpeg4videodec_static_init(void) {
    static int done = 0;

    if (!done) {
        ff_init_rl(&ff_mpeg4_rl_intra, ff_mpeg4_static_rl_table_store[0]);
        ff_init_rl(&ff_rvlc_rl_inter, ff_mpeg4_static_rl_table_store[1]);
        ff_init_rl(&ff_rvlc_rl_intra, ff_mpeg4_static_rl_table_store[2]);
        INIT_VLC_RL(ff_mpeg4_rl_intra, 554);
        INIT_VLC_RL(ff_rvlc_rl_inter, 1072);
        INIT_VLC_RL(ff_rvlc_rl_intra, 1072);
        INIT_VLC_STATIC(&dc_lum, DC_VLC_BITS, 10 /* 13 */,
                        &ff_mpeg4_DCtab_lum[0][1], 2, 1,
                        &ff_mpeg4_DCtab_lum[0][0], 2, 1, 512);
        INIT_VLC_STATIC(&dc_chrom, DC_VLC_BITS, 10 /* 13 */,
                        &ff_mpeg4_DCtab_chrom[0][1], 2, 1,
                        &ff_mpeg4_DCtab_chrom[0][0], 2, 1, 512);
        INIT_VLC_STATIC(&sprite_trajectory, SPRITE_TRAJ_VLC_BITS, 15,
                        &ff_sprite_trajectory_tab[0][1], 4, 2,
                        &ff_sprite_trajectory_tab[0][0], 4, 2, 128);
        INIT_VLC_STATIC(&mb_type_b_vlc, MB_TYPE_B_VLC_BITS, 4,
                        &ff_mb_type_b_tab[0][1], 2, 1,
                        &ff_mb_type_b_tab[0][0], 2, 1, 16);
        done = 1;
    }
}

int ff_mpeg4_frame_end(AVCodecContext *avctx, const uint8_t *buf, int buf_size)
{
    Mpeg4DecContext *ctx = avctx->priv_data;
    MpegEncContext    *s = &ctx->m;

    /* divx 5.01+ bitstream reorder stuff */
    /* Since this clobbers the input buffer and hwaccel codecs still need the
     * data during hwaccel->end_frame we should not do this any earlier */
    if (s->divx_packed) {
        int current_pos     = s->gb.buffer == s->bitstream_buffer ? 0 : (get_bits_count(&s->gb) >> 3);
        int startcode_found = 0;

        if (buf_size - current_pos > 7) {

            int i;
            for (i = current_pos; i < buf_size - 4; i++)

                if (buf[i]     == 0 &&
                    buf[i + 1] == 0 &&
                    buf[i + 2] == 1 &&
                    buf[i + 3] == 0xB6) {
                    startcode_found = !(buf[i + 4] & 0x40);
                    break;
                }
        }

        if (startcode_found) {
            if (!ctx->showed_packed_warning) {
                av_log(s->avctx, AV_LOG_INFO, "Video uses a non-standard and "
                       "wasteful way to store B-frames ('packed B-frames'). "
                       "Consider using the mpeg4_unpack_bframes bitstream filter to fix it.\n");
                ctx->showed_packed_warning = 1;
            }
            av_fast_padded_malloc(&s->bitstream_buffer,
                           &s->allocated_bitstream_buffer_size,
                           buf_size - current_pos);
            if (!s->bitstream_buffer)
                return AVERROR(ENOMEM);
            memcpy(s->bitstream_buffer, buf + current_pos,
                   buf_size - current_pos);
            s->bitstream_buffer_size = buf_size - current_pos;
        }
    }

    return 0;
}

static int mpeg4_update_thread_context(AVCodecContext *dst,
                                       const AVCodecContext *src)
{
    Mpeg4DecContext *s = dst->priv_data;
    const Mpeg4DecContext *s1 = src->priv_data;
    int init = s->m.context_initialized;

    int ret = ff_mpeg_update_thread_context(dst, src);

    if (ret < 0)
        return ret;

    memcpy(((uint8_t*)s) + sizeof(MpegEncContext), ((uint8_t*)s1) + sizeof(MpegEncContext), sizeof(Mpeg4DecContext) - sizeof(MpegEncContext));

    if (CONFIG_MPEG4_DECODER && !init && s1->xvid_build >= 0)
        ff_xvid_idct_init(&s->m.idsp, dst);

    return 0;
}

static av_cold int decode_init(AVCodecContext *avctx)
{
    Mpeg4DecContext *ctx = avctx->priv_data;
    MpegEncContext *s = &ctx->m;
    int ret;

    ctx->divx_version =
    ctx->divx_build   =
    ctx->xvid_build   =
    ctx->lavc_build   = -1;

    if ((ret = ff_h263_decode_init(avctx)) < 0)
        return ret;

<<<<<<< HEAD
    ff_mpeg4videodec_static_init();
=======
    if (!done) {
        done = 1;

        ff_rl_init(&ff_mpeg4_rl_intra, ff_mpeg4_static_rl_table_store[0]);
        ff_rl_init(&ff_rvlc_rl_inter, ff_mpeg4_static_rl_table_store[1]);
        ff_rl_init(&ff_rvlc_rl_intra, ff_mpeg4_static_rl_table_store[2]);
        INIT_VLC_RL(ff_mpeg4_rl_intra, 554);
        INIT_VLC_RL(ff_rvlc_rl_inter, 1072);
        INIT_VLC_RL(ff_rvlc_rl_intra, 1072);
        INIT_VLC_STATIC(&dc_lum, DC_VLC_BITS, 10 /* 13 */,
                        &ff_mpeg4_DCtab_lum[0][1], 2, 1,
                        &ff_mpeg4_DCtab_lum[0][0], 2, 1, 512);
        INIT_VLC_STATIC(&dc_chrom, DC_VLC_BITS, 10 /* 13 */,
                        &ff_mpeg4_DCtab_chrom[0][1], 2, 1,
                        &ff_mpeg4_DCtab_chrom[0][0], 2, 1, 512);
        INIT_VLC_STATIC(&sprite_trajectory, SPRITE_TRAJ_VLC_BITS, 15,
                        &ff_sprite_trajectory_tab[0][1], 4, 2,
                        &ff_sprite_trajectory_tab[0][0], 4, 2, 128);
        INIT_VLC_STATIC(&mb_type_b_vlc, MB_TYPE_B_VLC_BITS, 4,
                        &ff_mb_type_b_tab[0][1], 2, 1,
                        &ff_mb_type_b_tab[0][0], 2, 1, 16);
    }
>>>>>>> 6f57375d

    s->h263_pred = 1;
    s->low_delay = 0; /* default, might be overridden in the vol header during header parsing */
    s->decode_mb = mpeg4_decode_mb;
    ctx->time_increment_bits = 4; /* default value for broken headers */

    avctx->chroma_sample_location = AVCHROMA_LOC_LEFT;
    avctx->internal->allocate_progress = 1;

    return 0;
}

static const AVProfile mpeg4_video_profiles[] = {
    { FF_PROFILE_MPEG4_SIMPLE,                    "Simple Profile" },
    { FF_PROFILE_MPEG4_SIMPLE_SCALABLE,           "Simple Scalable Profile" },
    { FF_PROFILE_MPEG4_CORE,                      "Core Profile" },
    { FF_PROFILE_MPEG4_MAIN,                      "Main Profile" },
    { FF_PROFILE_MPEG4_N_BIT,                     "N-bit Profile" },
    { FF_PROFILE_MPEG4_SCALABLE_TEXTURE,          "Scalable Texture Profile" },
    { FF_PROFILE_MPEG4_SIMPLE_FACE_ANIMATION,     "Simple Face Animation Profile" },
    { FF_PROFILE_MPEG4_BASIC_ANIMATED_TEXTURE,    "Basic Animated Texture Profile" },
    { FF_PROFILE_MPEG4_HYBRID,                    "Hybrid Profile" },
    { FF_PROFILE_MPEG4_ADVANCED_REAL_TIME,        "Advanced Real Time Simple Profile" },
    { FF_PROFILE_MPEG4_CORE_SCALABLE,             "Code Scalable Profile" },
    { FF_PROFILE_MPEG4_ADVANCED_CODING,           "Advanced Coding Profile" },
    { FF_PROFILE_MPEG4_ADVANCED_CORE,             "Advanced Core Profile" },
    { FF_PROFILE_MPEG4_ADVANCED_SCALABLE_TEXTURE, "Advanced Scalable Texture Profile" },
    { FF_PROFILE_MPEG4_SIMPLE_STUDIO,             "Simple Studio Profile" },
    { FF_PROFILE_MPEG4_ADVANCED_SIMPLE,           "Advanced Simple Profile" },
    { FF_PROFILE_UNKNOWN },
};

static const AVOption mpeg4_options[] = {
    {"quarter_sample", "1/4 subpel MC", offsetof(MpegEncContext, quarter_sample), FF_OPT_TYPE_INT, {.i64 = 0}, 0, 1, 0},
    {"divx_packed", "divx style packed b frames", offsetof(MpegEncContext, divx_packed), FF_OPT_TYPE_INT, {.i64 = 0}, 0, 1, 0},
    {NULL}
};

static const AVClass mpeg4_class = {
    "MPEG4 Video Decoder",
    av_default_item_name,
    mpeg4_options,
    LIBAVUTIL_VERSION_INT,
};

AVCodec ff_mpeg4_decoder = {
    .name                  = "mpeg4",
    .long_name             = NULL_IF_CONFIG_SMALL("MPEG-4 part 2"),
    .type                  = AVMEDIA_TYPE_VIDEO,
    .id                    = AV_CODEC_ID_MPEG4,
    .priv_data_size        = sizeof(Mpeg4DecContext),
    .init                  = decode_init,
    .close                 = ff_h263_decode_end,
    .decode                = ff_h263_decode_frame,
    .capabilities          = CODEC_CAP_DRAW_HORIZ_BAND | CODEC_CAP_DR1 |
                             CODEC_CAP_TRUNCATED | CODEC_CAP_DELAY |
                             CODEC_CAP_FRAME_THREADS,
    .flush                 = ff_mpeg_flush,
    .max_lowres            = 3,
    .pix_fmts              = ff_h263_hwaccel_pixfmt_list_420,
    .profiles              = NULL_IF_CONFIG_SMALL(mpeg4_video_profiles),
    .update_thread_context = ONLY_IF_THREADS_ENABLED(mpeg4_update_thread_context),
    .priv_class = &mpeg4_class,
};


#if CONFIG_MPEG4_VDPAU_DECODER
static const AVClass mpeg4_vdpau_class = {
    "MPEG4 Video VDPAU Decoder",
    av_default_item_name,
    mpeg4_options,
    LIBAVUTIL_VERSION_INT,
};

AVCodec ff_mpeg4_vdpau_decoder = {
    .name           = "mpeg4_vdpau",
    .long_name      = NULL_IF_CONFIG_SMALL("MPEG-4 part 2 (VDPAU)"),
    .type           = AVMEDIA_TYPE_VIDEO,
    .id             = AV_CODEC_ID_MPEG4,
    .priv_data_size = sizeof(Mpeg4DecContext),
    .init           = decode_init,
    .close          = ff_h263_decode_end,
    .decode         = ff_h263_decode_frame,
    .capabilities   = CODEC_CAP_DR1 | CODEC_CAP_TRUNCATED | CODEC_CAP_DELAY |
                      CODEC_CAP_HWACCEL_VDPAU,
    .pix_fmts       = (const enum AVPixelFormat[]) { AV_PIX_FMT_VDPAU_MPEG4,
                                                  AV_PIX_FMT_NONE },
    .priv_class     = &mpeg4_vdpau_class,
};
#endif<|MERGE_RESOLUTION|>--- conflicted
+++ resolved
@@ -2612,115 +2612,6 @@
     static int done = 0;
 
     if (!done) {
-        ff_init_rl(&ff_mpeg4_rl_intra, ff_mpeg4_static_rl_table_store[0]);
-        ff_init_rl(&ff_rvlc_rl_inter, ff_mpeg4_static_rl_table_store[1]);
-        ff_init_rl(&ff_rvlc_rl_intra, ff_mpeg4_static_rl_table_store[2]);
-        INIT_VLC_RL(ff_mpeg4_rl_intra, 554);
-        INIT_VLC_RL(ff_rvlc_rl_inter, 1072);
-        INIT_VLC_RL(ff_rvlc_rl_intra, 1072);
-        INIT_VLC_STATIC(&dc_lum, DC_VLC_BITS, 10 /* 13 */,
-                        &ff_mpeg4_DCtab_lum[0][1], 2, 1,
-                        &ff_mpeg4_DCtab_lum[0][0], 2, 1, 512);
-        INIT_VLC_STATIC(&dc_chrom, DC_VLC_BITS, 10 /* 13 */,
-                        &ff_mpeg4_DCtab_chrom[0][1], 2, 1,
-                        &ff_mpeg4_DCtab_chrom[0][0], 2, 1, 512);
-        INIT_VLC_STATIC(&sprite_trajectory, SPRITE_TRAJ_VLC_BITS, 15,
-                        &ff_sprite_trajectory_tab[0][1], 4, 2,
-                        &ff_sprite_trajectory_tab[0][0], 4, 2, 128);
-        INIT_VLC_STATIC(&mb_type_b_vlc, MB_TYPE_B_VLC_BITS, 4,
-                        &ff_mb_type_b_tab[0][1], 2, 1,
-                        &ff_mb_type_b_tab[0][0], 2, 1, 16);
-        done = 1;
-    }
-}
-
-int ff_mpeg4_frame_end(AVCodecContext *avctx, const uint8_t *buf, int buf_size)
-{
-    Mpeg4DecContext *ctx = avctx->priv_data;
-    MpegEncContext    *s = &ctx->m;
-
-    /* divx 5.01+ bitstream reorder stuff */
-    /* Since this clobbers the input buffer and hwaccel codecs still need the
-     * data during hwaccel->end_frame we should not do this any earlier */
-    if (s->divx_packed) {
-        int current_pos     = s->gb.buffer == s->bitstream_buffer ? 0 : (get_bits_count(&s->gb) >> 3);
-        int startcode_found = 0;
-
-        if (buf_size - current_pos > 7) {
-
-            int i;
-            for (i = current_pos; i < buf_size - 4; i++)
-
-                if (buf[i]     == 0 &&
-                    buf[i + 1] == 0 &&
-                    buf[i + 2] == 1 &&
-                    buf[i + 3] == 0xB6) {
-                    startcode_found = !(buf[i + 4] & 0x40);
-                    break;
-                }
-        }
-
-        if (startcode_found) {
-            if (!ctx->showed_packed_warning) {
-                av_log(s->avctx, AV_LOG_INFO, "Video uses a non-standard and "
-                       "wasteful way to store B-frames ('packed B-frames'). "
-                       "Consider using the mpeg4_unpack_bframes bitstream filter to fix it.\n");
-                ctx->showed_packed_warning = 1;
-            }
-            av_fast_padded_malloc(&s->bitstream_buffer,
-                           &s->allocated_bitstream_buffer_size,
-                           buf_size - current_pos);
-            if (!s->bitstream_buffer)
-                return AVERROR(ENOMEM);
-            memcpy(s->bitstream_buffer, buf + current_pos,
-                   buf_size - current_pos);
-            s->bitstream_buffer_size = buf_size - current_pos;
-        }
-    }
-
-    return 0;
-}
-
-static int mpeg4_update_thread_context(AVCodecContext *dst,
-                                       const AVCodecContext *src)
-{
-    Mpeg4DecContext *s = dst->priv_data;
-    const Mpeg4DecContext *s1 = src->priv_data;
-    int init = s->m.context_initialized;
-
-    int ret = ff_mpeg_update_thread_context(dst, src);
-
-    if (ret < 0)
-        return ret;
-
-    memcpy(((uint8_t*)s) + sizeof(MpegEncContext), ((uint8_t*)s1) + sizeof(MpegEncContext), sizeof(Mpeg4DecContext) - sizeof(MpegEncContext));
-
-    if (CONFIG_MPEG4_DECODER && !init && s1->xvid_build >= 0)
-        ff_xvid_idct_init(&s->m.idsp, dst);
-
-    return 0;
-}
-
-static av_cold int decode_init(AVCodecContext *avctx)
-{
-    Mpeg4DecContext *ctx = avctx->priv_data;
-    MpegEncContext *s = &ctx->m;
-    int ret;
-
-    ctx->divx_version =
-    ctx->divx_build   =
-    ctx->xvid_build   =
-    ctx->lavc_build   = -1;
-
-    if ((ret = ff_h263_decode_init(avctx)) < 0)
-        return ret;
-
-<<<<<<< HEAD
-    ff_mpeg4videodec_static_init();
-=======
-    if (!done) {
-        done = 1;
-
         ff_rl_init(&ff_mpeg4_rl_intra, ff_mpeg4_static_rl_table_store[0]);
         ff_rl_init(&ff_rvlc_rl_inter, ff_mpeg4_static_rl_table_store[1]);
         ff_rl_init(&ff_rvlc_rl_intra, ff_mpeg4_static_rl_table_store[2]);
@@ -2739,8 +2630,92 @@
         INIT_VLC_STATIC(&mb_type_b_vlc, MB_TYPE_B_VLC_BITS, 4,
                         &ff_mb_type_b_tab[0][1], 2, 1,
                         &ff_mb_type_b_tab[0][0], 2, 1, 16);
-    }
->>>>>>> 6f57375d
+        done = 1;
+    }
+}
+
+int ff_mpeg4_frame_end(AVCodecContext *avctx, const uint8_t *buf, int buf_size)
+{
+    Mpeg4DecContext *ctx = avctx->priv_data;
+    MpegEncContext    *s = &ctx->m;
+
+    /* divx 5.01+ bitstream reorder stuff */
+    /* Since this clobbers the input buffer and hwaccel codecs still need the
+     * data during hwaccel->end_frame we should not do this any earlier */
+    if (s->divx_packed) {
+        int current_pos     = s->gb.buffer == s->bitstream_buffer ? 0 : (get_bits_count(&s->gb) >> 3);
+        int startcode_found = 0;
+
+        if (buf_size - current_pos > 7) {
+
+            int i;
+            for (i = current_pos; i < buf_size - 4; i++)
+
+                if (buf[i]     == 0 &&
+                    buf[i + 1] == 0 &&
+                    buf[i + 2] == 1 &&
+                    buf[i + 3] == 0xB6) {
+                    startcode_found = !(buf[i + 4] & 0x40);
+                    break;
+                }
+        }
+
+        if (startcode_found) {
+            if (!ctx->showed_packed_warning) {
+                av_log(s->avctx, AV_LOG_INFO, "Video uses a non-standard and "
+                       "wasteful way to store B-frames ('packed B-frames'). "
+                       "Consider using the mpeg4_unpack_bframes bitstream filter to fix it.\n");
+                ctx->showed_packed_warning = 1;
+            }
+            av_fast_padded_malloc(&s->bitstream_buffer,
+                           &s->allocated_bitstream_buffer_size,
+                           buf_size - current_pos);
+            if (!s->bitstream_buffer)
+                return AVERROR(ENOMEM);
+            memcpy(s->bitstream_buffer, buf + current_pos,
+                   buf_size - current_pos);
+            s->bitstream_buffer_size = buf_size - current_pos;
+        }
+    }
+
+    return 0;
+}
+
+static int mpeg4_update_thread_context(AVCodecContext *dst,
+                                       const AVCodecContext *src)
+{
+    Mpeg4DecContext *s = dst->priv_data;
+    const Mpeg4DecContext *s1 = src->priv_data;
+    int init = s->m.context_initialized;
+
+    int ret = ff_mpeg_update_thread_context(dst, src);
+
+    if (ret < 0)
+        return ret;
+
+    memcpy(((uint8_t*)s) + sizeof(MpegEncContext), ((uint8_t*)s1) + sizeof(MpegEncContext), sizeof(Mpeg4DecContext) - sizeof(MpegEncContext));
+
+    if (CONFIG_MPEG4_DECODER && !init && s1->xvid_build >= 0)
+        ff_xvid_idct_init(&s->m.idsp, dst);
+
+    return 0;
+}
+
+static av_cold int decode_init(AVCodecContext *avctx)
+{
+    Mpeg4DecContext *ctx = avctx->priv_data;
+    MpegEncContext *s = &ctx->m;
+    int ret;
+
+    ctx->divx_version =
+    ctx->divx_build   =
+    ctx->xvid_build   =
+    ctx->lavc_build   = -1;
+
+    if ((ret = ff_h263_decode_init(avctx)) < 0)
+        return ret;
+
+    ff_mpeg4videodec_static_init();
 
     s->h263_pred = 1;
     s->low_delay = 0; /* default, might be overridden in the vol header during header parsing */
