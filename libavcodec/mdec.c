--- conflicted
+++ resolved
@@ -219,14 +219,9 @@
     a->mb_width  = (avctx->coded_width  + 15) / 16;
     a->mb_height = (avctx->coded_height + 15) / 16;
 
-<<<<<<< HEAD
     avcodec_get_frame_defaults(&a->picture);
-    avctx->coded_frame= &a->picture;
-    a->avctx= avctx;
-=======
     avctx->coded_frame = &a->picture;
     a->avctx           = avctx;
->>>>>>> f713411d
 
     ff_dsputil_init(&a->dsp, avctx);
     ff_mpeg12_init_vlcs();
@@ -246,26 +241,16 @@
     MDECContext * const a = avctx->priv_data;
     AVFrame *p            = &a->picture;
 
-<<<<<<< HEAD
-    avctx->coded_frame= p;
-    a->avctx= avctx;
-=======
     avctx->coded_frame = p;
     a->avctx           = avctx;
->>>>>>> f713411d
 
     p->qscale_table= av_mallocz(a->mb_width);
 
     return 0;
 }
 
-<<<<<<< HEAD
-
-static av_cold int decode_end(AVCodecContext *avctx){
-=======
 static av_cold int decode_end(AVCodecContext *avctx)
 {
->>>>>>> f713411d
     MDECContext * const a = avctx->priv_data;
 
     if (a->picture.data[0])
