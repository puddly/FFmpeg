--- conflicted
+++ resolved
@@ -96,25 +96,10 @@
 void ff_put_pixels16_xy2_mmx(uint8_t *block, const uint8_t *pixels,
                              ptrdiff_t line_size, int h);
 
-<<<<<<< HEAD
 
 void ff_mmx_idct(int16_t *block);
 void ff_mmxext_idct(int16_t *block);
 
-void ff_deinterlace_line_mmx(uint8_t *dst,
-                             const uint8_t *lum_m4, const uint8_t *lum_m3,
-                             const uint8_t *lum_m2, const uint8_t *lum_m1,
-                             const uint8_t *lum,
-                             int size);
-
-void ff_deinterlace_line_inplace_mmx(const uint8_t *lum_m4,
-                                     const uint8_t *lum_m3,
-                                     const uint8_t *lum_m2,
-                                     const uint8_t *lum_m1,
-                                     const uint8_t *lum, int size);
-
-=======
->>>>>>> 600b854a
 #define PIXELS16(STATIC, PFX1, PFX2, TYPE, CPUEXT)                      \
 STATIC void PFX1 ## _pixels16 ## TYPE ## CPUEXT(uint8_t *block,         \
                                                 const uint8_t *pixels,  \
